#!/usr/bin/perl
###########################################################################
# PkgDiff - Package Changes Analyzer 1.8
# A tool for visualizing changes in Linux software packages
#
# Copyright (C) 2012-2018 Andrey Ponomarenko's ABI Laboratory
#
# Written by Andrey Ponomarenko
#
# PLATFORMS
# =========
#  GNU/Linux, FreeBSD, Mac OS X
#
# PACKAGE FORMATS
# ===============
#  RPM, DEB, TAR.GZ, JAR, etc.
#
# REQUIREMENTS
# ============
#  Perl 5 (5.8 or newer)
#  GNU Diff
#  GNU Wdiff
#  GNU Awk
#  GNU Binutils (readelf)
#  Perl-File-LibMagic
#  RPM (rpm, rpmbuild, rpm2cpio) for analysis of RPM-packages
#  DPKG (dpkg, dpkg-deb) for analysis of DEB-packages
#
# SUGGESTIONS
# ===========
#  ABI Compliance Checker (1.99.1 or newer)
#  ABI Dumper (0.97 or newer)
#
# This program is free software: you can redistribute it and/or modify
# it under the terms of the GNU General Public License as published by
# the Free Software Foundation.
#
# This program is distributed in the hope that it will be useful,
# but WITHOUT ANY WARRANTY; without even the implied warranty of
# MERCHANTABILITY or FITNESS FOR A PARTICULAR PURPOSE.  See the
# GNU General Public License for more details.
#
# You should have received a copy of the GNU General Public License along
# with this program. If not, see <http://www.gnu.org/licenses/>.
###########################################################################
use strict;
use Getopt::Long;
Getopt::Long::Configure ("posix_default", "no_ignore_case", "permute");
use File::Path qw(mkpath rmtree);
use File::Temp qw(tempdir);
use File::Copy qw(move copy);
use File::Compare;
use Cwd qw(abs_path cwd);
use Config;
use Fcntl;

my $TOOL_VERSION = "1.8";
my $ORIG_DIR = cwd();

# Internal modules
my $MODULES_DIR = getModules();
push(@INC, getDirname($MODULES_DIR));

my $DIFF = $MODULES_DIR."/Internals/Tools/rfcdiff-1.41-CUSTOM.sh";
my $JAVA_DUMP = $MODULES_DIR."/Internals/Tools/java-dump.sh";
my $ACC = "abi-compliance-checker";
my $ACC_VER = "1.99.1";
my $ABI_DUMPER = "abi-dumper";
my $ABI_DUMPER_VER = "0.97";

my ($Help, $ShowVersion, $DumpVersion, $GenerateTemplate, %Descriptor,
$CheckUsage, $PackageManager, $OutputReportPath, $ShowDetails, $Debug,
$SizeLimit, $QuickMode, $DiffWidth, $DiffLines, $Minimal, $NoWdiff,
$IgnoreSpaceChange, $IgnoreAllSpace, $IgnoreBlankLines, $ExtraInfo,
$CustomTmpDir, $HideUnchanged, $TargetName, $TargetTitle, %TargetVersion,
$CompareDirs, $ListAddedRemoved, $SkipSubArchives, $LinksTarget,
<<<<<<< HEAD
$SkipPattern, $CheckByteCode, $FullMethodDiffs, $TrackUnchanged);
=======
$SkipPattern, $AllText);
>>>>>>> 95c88b34

my $CmdName = getFilename($0);

my %ERROR_CODE = (
    # Unchanged verdict
    "Unchanged"=>0,
    # Changed verdict
    "Changed"=>1,
    # Undifferentiated error code
    "Error"=>2,
    # System command is not found
    "Not_Found"=>3,
    # Cannot access input files
    "Access_Error"=>4,
    # Cannot find a module
    "Module_Error"=>9
);

my $HomePage = "https://github.com/lvc/pkgdiff";

my $ShortUsage = "Package Changes Analyzer (PkgDiff) $TOOL_VERSION
A tool for visualizing changes in Linux software packages
Copyright (C) 2018 Andrey Ponomarenko's ABI Laboratory
License: GNU GPL

Usage: $CmdName PKG1 PKG2 [options]
Example: $CmdName OLD.rpm NEW.rpm

More info: $CmdName --help\n";

if($#ARGV==-1)
{
    printMsg("INFO", $ShortUsage);
    exit(0);
}

GetOptions("h|help!" => \$Help,
  "v|version!" => \$ShowVersion,
  "dumpversion!" => \$DumpVersion,
# arguments
  "old=s" => \$Descriptor{1},
  "new=s" => \$Descriptor{2},
# options
  "check-usage!" => \$CheckUsage,
  "pkg-manager=s" => \$PackageManager,
  "template!" => \$GenerateTemplate,
  "report-path=s" => \$OutputReportPath,
  "details!" => \$ShowDetails,
  "size-limit=s" => \$SizeLimit,
  "width=s" => \$DiffWidth,
  "prelines=s" => \$DiffLines,
  "ignore-space-change" => \$IgnoreSpaceChange,
  "ignore-all-space" => \$IgnoreAllSpace,
  "ignore-blank-lines" => \$IgnoreBlankLines,
  "quick!" => \$QuickMode,
  "minimal!" => \$Minimal,
  "no-wdiff!" => \$NoWdiff,
  "extra-info=s" => \$ExtraInfo,
  "tmp-dir=s" => \$CustomTmpDir,
  "hide-unchanged!" => \$HideUnchanged,
  "debug!" => \$Debug,
  "v1|vnum1=s" => \$TargetVersion{1},
  "v2|vnum2=s" => \$TargetVersion{2},
  "name=s" => \$TargetName,
  "title=s" => \$TargetTitle,
  "d|directories!" => \$CompareDirs,
  "list-added-removed!" => \$ListAddedRemoved,
  "skip-subarchives!" => \$SkipSubArchives,
  "skip-pattern=s" => \$SkipPattern,
<<<<<<< HEAD
  "links-target=s" => \$LinksTarget,
  "check-byte-code!" => \$CheckByteCode,
  "full-method-diffs!" => \$FullMethodDiffs,
  "track-unchanged!" => \$TrackUnchanged
=======
  "all-text!" => \$AllText,
  "links-target=s" => \$LinksTarget
>>>>>>> 95c88b34
) or errMsg();

my $TMP_DIR = undef;

if($CustomTmpDir)
{
    printMsg("INFO", "using custom temp directory: $CustomTmpDir");
    $TMP_DIR = abs_path($CustomTmpDir);
    mkpath($TMP_DIR);
    cleanTmp();
}
else {
    $TMP_DIR = tempdir(CLEANUP=>1);
}

sub cleanTmp()
{
    foreach my $E ("null", "error",
    "unpack", "output", "fmt",
    "content1", "content2",
    "xcontent1", "xcontent2")
    {
        if(-f $TMP_DIR."/".$E) {
            unlink($TMP_DIR."/".$E);
        }
        elsif(-d $TMP_DIR."/".$E) {
            rmtree($TMP_DIR."/".$E);
        }
    }
}

if(@ARGV)
{
    if($#ARGV==1)
    { # pkgdiff OLD.pkg NEW.pkg
        $Descriptor{1} = $ARGV[0];
        $Descriptor{2} = $ARGV[1];
    }
    else {
        errMsg();
    }
}

sub errMsg()
{
    printMsg("INFO", "\n".$ShortUsage);
    exit($ERROR_CODE{"Error"});
}

my $HelpMessage="
NAME:
  Package Changes Analyzer
  A tool for visualizing changes in Linux software packages

DESCRIPTION:
  Package Changes Analyzer (PkgDiff) is a tool for visualizing
  changes in Linux software packages (RPM, DEB, TAR.GZ, etc).
  
  The tool can compare directories as well (with the help of
  the -d option).

  The tool is intended for Linux maintainers who are interested
  in ensuring compatibility of old and new versions of packages.

  This tool is free software: you can redistribute it and/or
  modify it under the terms of the GNU GPL.

USAGE:
  $CmdName PKG1 PKG2 [options]
  $CmdName -d DIR1/ DIR2/ [options]

EXAMPLES:
  $CmdName OLD.rpm NEW.rpm
  $CmdName OLD.deb NEW.deb
  $CmdName OLD.tar.gz NEW.tar.gz

ARGUMENTS:
   PKG1
      Path to the old version of a package (RPM, DEB, TAR.GZ, etc).
      
      If you need to analyze a group of packages then you can
      pass an XML-descriptor of this group (VERSION.xml file):

          <version>
            /* Group version */
          </version>

          <group>
            /* Group name */
          </group>
        
          <packages>
            /path1/to/package(s)
            /path2/to/package(s)
            ...
          </packages>

   PKG2
      Path to the new version of a package (RPM, DEB, TAR.GZ, etc).

INFORMATION OPTIONS:
  -h|-help
      Print this help.

  -v|-version
      Print version information.

  -dumpversion
      Print the tool version ($TOOL_VERSION) and don't do anything else.

GENERAL OPTIONS:
  -report-path PATH
      Path to the report.
      Default:
        pkgdiff_reports/<pkg>/<v1>_to_<v2>/changes_report.html

  -details
      Try to create detailed reports.

  -size-limit SIZE
      Don't analyze files larger than SIZE in kilobytes.

  -width WIDTH
      Width of the Visual Diff.
      Default: 80

  -prelines NUM
      Size of the context in the Visual Diff.
      Default: 10

  -ignore-space-change
      Ignore changes in the amount of white space.

  -ignore-all-space
      Ignore all white space.

  -ignore-blank-lines
      Ignore changes whose lines are all blank.

  -quick
      Quick mode without creating of Visual Diffs for files.

  -minimal
      Try to find a smaller set of changes.
  
  -no-wdiff
      Do not use GNU Wdiff for analysis of changes.
      This may be two times faster, but produces lower
      quality reports.

OTHER OPTIONS:
  -check-usage
      Check if package content is used by other
      packages in the repository.

  -pkg-manager NAME
      Specify package management tool.
      Supported:
        urpm - Mandriva URPM

  -template
      Create XML-descriptor template ./VERSION.xml
      
  -extra-info DIR
      Dump extra info to DIR.
      
  -tmp-dir DIR
      Use custom temp directory.
  
  -hide-unchanged
      Don't show unchanged files in the report.

  -debug
      Show debug info.
  
  -name NAME
      Set name of the package to NAME.
  
  -title TITLE
      Set name of the package in the title of the report to TITLE.
  
  -vnum1 NUM
      Set version number of the old package to NUM.
  
  -vnum2 NUM
      Set version number of the new package to NUM.
  
  -links-target TARGET
      Set target attribute for links in the report:
        _self (default)
        _blank
  
  -list-added-removed
      Show content of added and removed text files.
  
  -skip-subarchives
      Skip checking of archives inside the input packages.
  
  -skip-pattern REGEX
      Don't check files matching REGEX.
  
  -d|-directories
      Compare directories instead of packages.
  
  -all-text
      Treat all files in the archive as text files.

  -check-byte-code
      When comparing Java classes, also check for byte code changes.

  -full-method-diffs
      Perform a full diff of method bodies when -check-byte-code is specified.

  -track-unchanged
      Track unchanged files in extra info.

REPORT:
    Report will be generated to:
        pkgdiff_reports/<pkg>/<v1>_to_<v2>/changes_report.html

EXIT CODES:
    0 - Unchanged. The tool has run without any errors.
    non-zero - Changed or the tool has run with errors.

MORE INFORMATION:
    ".$HomePage."\n";

sub helpMsg() {
    printMsg("INFO", $HelpMessage."\n");
}

my $DescriptorTemplate = "
<?xml version=\"1.0\" encoding=\"utf-8\"?>
<descriptor>

/* Primary sections */

<version>
    /* Version of a group of packages */
</version>

<group>
    /* Name of a group of packages */
</group>

<packages>
    /* The list of paths to packages and/or
       directories with packages, one per line */
</packages>

<skip_files>
    /* The list of files that should
       not be analyzed, one per line */
</skip_files>

</descriptor>";

# Settings
my $RENAME_FILE_MATCH = 0.55;
my $RENAME_CONTENT_MATCH = 0.85;
my $MOVE_CONTENT_MATCH = 0.90;
my $MOVE_DEPTH = 4;
my $DEFAULT_WIDTH = 80;
my $DIFF_PRE_LINES = 10;
my $EXACT_DIFF_SIZE = 256*1024;
my $EXACT_DIFF_RATE = 0.1;

my $USE_LIBMAGIC = 0;

my %Group = (
    "Count1"=>0,
    "Count2"=>0
);

my %FormatInfo = ();
my %FileFormat = ();

my %TermFormat = ();
my %DirFormat = ();
my %BytesFormat = ();

# Cache
my %Cache;

# Modes
my $CheckMode = "Single";

# Packages
my %TargetPackages;
my %PackageFiles;
my %PathName;
my %FileChanges;
my %PackageInfo;
my %InfoChanges;
my %PackageUsage;
my %TotalUsage;
my %RemovePrefix;

# Deps
my %PackageDeps;
my %TotalDeps;
my %DepChanges;

# Files
my %AddedFiles;
my %RemovedFiles;
my %ChangedFiles;
my %UnchangedFiles;
my %StableFiles;
my %RenamedFiles;
my %RenamedFiles_R;
my %MovedFiles;
my %MovedFiles_R;
my %ChangeRate;

my %SkipFiles;

# Symbols
my %AddedSymbols;
my %RemovedSymbols;

# Report
my $REPORT_PATH;
my $REPORT_DIR;
my %RESULT;
my $STAT_LINE;

# ABI
my %ABI_Change;

# Other
my %ArchiveFormats = (
    "TAR.GZ"   => ["tar.gz", "tgz",
                   "tar.Z", "taz"],

    "TAR.XZ"   => ["tar.xz", "txz"],

    "TAR.BZ2"  => ["tar.bz2", "tbz2",
                   "tbz", "tb2"],

    "TAR.LZMA" => ["tar.lzma",
                   "tlzma"],

    "TAR.LZ"   => ["tar.lz", "tlz"],

    "ZIP"      => ["zip", "zae"],
    "TAR"      => ["tar"],
    "LZMA"     => ["lzma"],
    "GZ"       => ["gz"],
    "XZ"       => ["xz"],

    "JAR"      => ["jar", "war",
                   "ear"],
    "APK"      => ["apk"]
);

my $ARCHIVE_EXT = getArchivePattern();

sub getModules()
{
    my $TOOL_DIR = getDirname($0);
    if(not $TOOL_DIR) {
        $TOOL_DIR = ".";
    }
    my @SEARCH_DIRS = (
        # tool's directory
        abs_path($TOOL_DIR),
        # relative path to modules
        abs_path($TOOL_DIR)."/../share/pkgdiff",
        # system directory
        'MODULES_INSTALL_PATH'
    );
    foreach my $DIR (@SEARCH_DIRS)
    {
        if($DIR!~/\A\//)
        { # relative path
            $DIR = abs_path($TOOL_DIR)."/".$DIR;
        }
        if(-d $DIR."/modules") {
            return $DIR."/modules";
        }
    }
    exitStatus("Module_Error", "can't find modules");
}

sub readModule($$)
{
    my ($Module, $Name) = @_;
    my $Path = $MODULES_DIR."/Internals/$Module/".$Name;
    if(not -f $Path) {
        exitStatus("Module_Error", "can't access \'$Path\'");
    }
    return readFile($Path);
}

sub readBytes($)
{ # ELF: 7f454c46
    sysopen(FILE, $_[0], O_RDONLY);
    sysread(FILE, my $Header, 4);
    close(FILE);
    my @Bytes = map { sprintf('%02x', ord($_)) } split (//, $Header);
    return join("", @Bytes);
}

sub readSymbols($)
{
    my $Path = $_[0];
    
    my %Symbols = ();
    
    open(LIB, "readelf -WhlSsdA \"$Path\" 2>\"$TMP_DIR/null\" |");
    my $symtab = undef; # indicates that we are processing 'symtab' section of 'readelf' output
    while(<LIB>)
    {
        if(defined $symtab)
        { # do nothing with symtab
            if(index($_, "'.dynsym'")!=-1)
            { # dynamic table
                $symtab = undef;
            }
        }
        elsif(index($_, "'.symtab'")!=-1)
        { # symbol table
            $symtab = 1;
        }
        elsif(my @Info = readline_ELF($_))
        {
            my ($Bind, $Ndx, $Symbol) = ($Info[3], $Info[5], $Info[6]);
            if($Ndx ne "UND"
            and $Bind ne "WEAK")
            { # only imported symbols
                $Symbols{$Symbol} = 1;
            }
        }
    }
    close(LIB);
    
    return %Symbols;
}

my %ELF_BIND = map {$_=>1} (
    "WEAK",
    "GLOBAL"
);

my %ELF_TYPE = map {$_=>1} (
    "FUNC",
    "IFUNC",
    "OBJECT",
    "COMMON"
);

my %ELF_VIS = map {$_=>1} (
    "DEFAULT",
    "PROTECTED"
);

sub readline_ELF($)
{ # read the line of 'readelf' output corresponding to the symbol
    my @Info = split(/\s+/, $_[0]);
    #  Num:   Value      Size Type   Bind   Vis       Ndx  Name
    #  3629:  000b09c0   32   FUNC   GLOBAL DEFAULT   13   _ZNSt12__basic_fileIcED1Ev@@GLIBCXX_3.4
    shift(@Info); # spaces
    shift(@Info); # num
    if($#Info!=6)
    { # other lines
        return ();
    }
    return () if(not defined $ELF_TYPE{$Info[2]});
    return () if(not defined $ELF_BIND{$Info[3]});
    return () if(not defined $ELF_VIS{$Info[4]});
    if($Info[5] eq "ABS" and $Info[0]=~/\A0+\Z/)
    { # 1272: 00000000     0 OBJECT  GLOBAL DEFAULT  ABS CXXABI_1.3
        return ();
    }
    if(index($Info[2], "0x") == 0)
    { # size == 0x3d158
        $Info[2] = hex($Info[2]);
    }
    return @Info;
}

sub compareSymbols($$)
{
    my ($P1, $P2) = @_;
    
    my %Symbols1 = readSymbols($P1);
    my %Symbols2 = readSymbols($P2);
    
    my $Changed = 0;
    
    foreach my $Symbol (keys(%Symbols1))
    {
        if(not defined $Symbols2{$Symbol})
        {
            $Changed = 1;
            if(defined $AddedSymbols{$Symbol})
            { # moved
                delete($AddedSymbols{$Symbol});
            }
            else
            { # removed
                $RemovedSymbols{$Symbol} = 1;
            }
        }
    }
    
    foreach my $Symbol (keys(%Symbols2))
    {
        if(not defined $Symbols1{$Symbol})
        {
            $Changed = 1;
            if(defined $RemovedSymbols{$Symbol})
            { # moved
                delete($RemovedSymbols{$Symbol})
            }
            else
            { # added
                $AddedSymbols{$Symbol} = 1;
            }
        }
    }
    
    return $Changed;
}

sub compareFiles($$$$)
{
    my ($P1, $P2, $N1, $N2) = @_;
    if(not -f $P1
    or not -f $P2)
    {
        if(not -l $P1)
        { # broken symlinks
            return (0, "", "", 0, {});
        }
    }
    my $Format = getFormat($P1);
    if($Format ne getFormat($P2)) {
        return (0, "", "", 0, {});
    }
    if(getSize($P1) == getSize($P2))
    { # equal size
        if(compare($P1, $P2)==0)
        { # equal content
            return (-1, "", "", 0, {});
        }
    }
    if($QuickMode)
    { # --quick
        return (3, "", "", 1, {});
    }
    if(skipFileCompare($P1, 1))
    { # <skip_files>
        return (2, "", "", 1, {});
    }
    if(defined $SizeLimit)
    {
        if(getSize($P1) > $SizeLimit*1024
        or getSize($P2) > $SizeLimit*1024)
        {
            return (2, "", "", 1, {});
        }
    }
    my ($Changed, $DLink, $RLink, $Rate, $Adv) = (0, "", "", 0, {});
    
    if(not $ShowDetails)
    {
        if($Format eq "SHARED_OBJECT"
        or $Format eq "KERNEL_MODULE"
        or $Format eq "DEBUG_INFO")
        {
            if(not compareSymbols($P1, $P2))
            { # equal sets of symbols
                return (0, "", "", 0, {});
            }
        }
    }
    
    if(defined $FormatInfo{$Format}{"Format"}
    and $FormatInfo{$Format}{"Format"} eq "Text") {
        ($DLink, $Rate) = diffFiles($P1, $P2, getRPath("diffs", $N1));
    }
    elsif($Format eq "LICENSE"
    or $Format eq "CHANGELOG"
    or $Format eq "README"
    or $Format eq "INFORM")
    {
        if($P1=~/\.($ARCHIVE_EXT)\Z/i)
        { # changelog.Debian.gz
            my $Page1 = showFile($P1, "ARCHIVE", 1);
            my $Page2 = showFile($P2, "ARCHIVE", 2);
            ($DLink, $Rate) = diffFiles($Page1, $Page2, getRPath("diffs", $N1));
            
            # clean space
            unlink($Page1);
            unlink($Page2);
        }
        else
        { 
            ($DLink, $Rate) = diffFiles($P1, $P2, getRPath("diffs", $N1));
        }
    }
    elsif($Format eq "SHARED_OBJECT"
    or $Format eq "KERNEL_MODULE"
    or $Format eq "DEBUG_INFO"
    or $Format eq "STATIC_LIBRARY"
    or $Format eq "COMPILED_OBJECT"
    or $Format eq "SHARED_LIBRARY"
    or $Format eq "EXE"
    or $Format eq "MANPAGE"
    or $Format eq "INFODOC"
    or $Format eq "SYMLINK"
    or $Format eq "JAVA_CLASS")
    {
        my $Page1 = showFile($P1, $Format, 1);
        my $Page2 = showFile($P2, $Format, 2);
        if($Format eq "SYMLINK")
        {
            if(readFile($Page1) eq readFile($Page2))
            {
                # clean space
                unlink($Page1);
                unlink($Page2);
                
                return (0, "", "", 0, {});
            }
        }
        ($DLink, $Rate) = diffFiles($Page1, $Page2, getRPath("diffs", $N1));
        
        # clean space
        unlink($Page1);
        unlink($Page2);
    }
    else
    {
        $Changed = 1;
        $Rate = checkDiff($P1, $P2);
    }
    
    if($DLink or $Changed)
    {
        if($ShowDetails)
        { # --details
            if($ACC and $ABI_DUMPER)
            {
                if($Format eq "SHARED_OBJECT"
                or $Format eq "KERNEL_MODULE"
                or $Format eq "DEBUG_INFO"
                or $Format eq "STATIC_LIBRARY") {
                    ($RLink, $Adv) = compareABIs($P1, $P2, $N1, $N2, getRPath("details", $N1));
                }
            }
        }
        $DLink=~s/\A\Q$REPORT_DIR\E\///;
        $RLink=~s/\A\Q$REPORT_DIR\E\///;
        return (1, $DLink, $RLink, $Rate, $Adv);
    }
    
    return (0, "", "", 0, {});
}

sub hexDump($)
{
    my $Path = $_[0];
    my ($Hex, $Byte) = ();
    open(FILE, "<", $Path);
    while(my $Size = read(FILE, $Byte, 16*1024))
    {
        foreach my $Pos (0 .. $Size-1) {
            $Hex .= sprintf('%02x', ord(substr($Byte, $Pos, 1)))."\n";
        }
    }
    close(FILE);
    return $Hex;
}

sub checkDiff($$)
{
    my ($P1, $P2) = @_;
    my $Size1 = getSize($P1);
    if(not $Size1)
    { # empty
        return 1;
    }
    my $Size2 = getSize($P2);
    my $Rate = abs($Size1 - $Size2)/$Size1;
    my $AvgSize = ($Size1 + $Size2)/2;
    if($AvgSize<$EXACT_DIFF_SIZE
    and $Rate<$EXACT_DIFF_RATE)
    {
        my $TmpFile = $TMP_DIR."/null";
        if(-T $P1)
        { # Text
            my $TDiff = $TMP_DIR."/txtdiff";
            qx/diff -Bw \"$P1\" \"$P2\" >$TDiff 2>$TmpFile/;
            $Rate = getRate($P1, $P2, $TDiff);
            unlink($TDiff);
        }
        else
        { # Binary
            my $TDiff = $TMP_DIR."/txtdiff";
            my $T1 = $TMP_DIR."/tmp1.txt";
            my $T2 = $TMP_DIR."/tmp2.txt";
            writeFile($T1, hexDump($P1));
            writeFile($T2, hexDump($P2));
            qx/diff -Bw \"$T1\" \"$T2\" >$TDiff 2>$TmpFile/;
            unlink($T1);
            unlink($T2);
            $Rate = getRate($P1, $P2, $TDiff);
            unlink($TDiff);
        }
    }
    if($Rate>1) {
        $Rate=1;
    }
    return $Rate;
}

sub showFile($$$)
{
    my ($Path, $Format, $Version) = @_;
    my ($Dir, $Name) = sepPath($Path);
    
    my $Cmd = undef;
    
    if($Format eq "MANPAGE")
    {
        $Name=~s/\.(gz|bz2|xz)\Z//;
        $Cmd = "man \"$Path\" 2>&1|col -bfx";
    }
    elsif($Format eq "INFODOC")
    {
        $Name=~s/\.(gz|bz2|xz)\Z//;
        $Path=~s/\.(gz|bz2|xz)\Z//;
        $Cmd = "info \"$Path\"";
    }
    elsif($Format eq "ARCHIVE")
    {
        my $Unpack = $TMP_DIR."/unpack/";
        rmtree($Unpack);
        unpackArchive($Path, $Unpack);
        my @Contents = listDir($Unpack);
        if($#Contents==0) {
            $Cmd = "cat \"$Unpack/".$Contents[0]."\"";
        }
        else {
            return undef;
        }
    }
    elsif($Format eq "SHARED_OBJECT"
    or $Format eq "KERNEL_MODULE"
    or $Format eq "DEBUG_INFO"
    or $Format eq "EXE"
    or $Format eq "COMPILED_OBJECT"
    or $Format eq "STATIC_LIBRARY")
    {
        $Cmd = "readelf -Wa \"$Path\"";
    }
    elsif($Format eq "SHARED_LIBRARY")
    {
        $Cmd = "otool -TVL \"$Path\"";
    }
    elsif($Format eq "SYMLINK")
    {
        $Cmd = "file -b \"$Path\"";
    }
    elsif($Format eq "JAVA_CLASS")
    {
        if(not checkCmd("javap")) {
            return undef;
        }
        $Name=~s/\.class\Z//;
        $Name=~s/\$/./;
        $Path = $Name;
        if ($CheckByteCode) {
            if ($FullMethodDiffs) {
                $Cmd = "$JAVA_DUMP \"$Path\"";
            } else {
                $Cmd = "$JAVA_DUMP -s \"$Path\"";
            }
        } else {
            $Cmd = "javap \"$Path\""; # -c -private -verbose
        }
        chdir($Dir);
    }
    else
    { # error
        return undef;
    }
    
    my $SPath = $TMP_DIR."/fmt/".$Format."/".$Version."/".$Name;
    mkpath(getDirname($SPath));
    
    my $TmpFile = $TMP_DIR."/null";
    qx/$Cmd >"$SPath" 2>$TmpFile/;
    
    if($Format eq "JAVA_CLASS") {
        chdir($ORIG_DIR);
    }
    
    if($Format eq "SHARED_OBJECT"
    or $Format eq "KERNEL_MODULE"
    or $Format eq "DEBUG_INFO"
    or $Format eq "EXE"
    or $Format eq "COMPILED_OBJECT"
    or $Format eq "STATIC_LIBRARY")
    {
        my $Content = readFile($SPath);
        # 00bf608c  00000008 R_386_RELATIVE
        # 00bf608c  00000008 R_386_NONE
        $Content=~s/[0-9a-f]{8}\s+[0-9a-f]{8}\s+R_386_(RELATIVE|NONE)\s*//g;
        # 0000000000210028  0000000000000008 R_X86_64_RELATIVE 0000000000210028
        $Content=~s/[0-9a-f]{16}\s+[0-9a-f]{16}\s+R_X86_64_RELATIVE\s+[0-9a-f]{16}\s*//g;
        # 00be77ec  0001d507 R_386_JUMP_SLOT        00000000   dlclose
        # 0000000000210348  0000001800000007 R_X86_64_JUMP_SLOT     0000000000000000 mq_receive + 0
        $Content=~s/\n([0-9a-f]{8}|[0-9a-f]{16})\s+([0-9a-f]{8}|[0-9a-f]{16}) /\nXXX YYY /g;
        $Content=~s/    [0-9a-f]{16} / ZZZ /g;
        # 563: 00000000     0 FUNC    GLOBAL DEFAULT  UND FT_New_Face
        # 17: 0000000000000000     0 FUNC    GLOBAL DEFAULT  UND sem_trywait@GLIBC_2.2.5 (2)
        $Content=~s/\n\s*\d+:(\s+[0-9a-f]{8}|\s+[0-9a-f]{16})\s+\d+\s+/\nN: XXX W /g;
        $Content=~s/\Q$Dir\E\///g;
        # Build ID: 88a916b3973e1a27b027706385af41c553a94061
        $Content=~s/\s+Build ID: \w+\s+//g;
        writeFile($SPath, uniqStr($Content));
    }
    
    return $SPath;
}

sub uniqStr($)
{
    my $Str = $_[0];
    my ($Prev, $Res) = ("", "");
    foreach my $Line (split(/\n/, $Str))
    {
        if($Line ne $Prev)
        {
            $Prev = $Line;
            $Res .= $Line."\n";
        }
    }
    return $Res;
}

sub getRPath($$)
{
    my ($Prefix, $N) = @_;
    $N=~s/\A\///g;
    my $RelPath = $Prefix."/".$N."-diff.html";
    my $Path = $REPORT_DIR."/".$RelPath;
    return $Path;
}

sub compareABIs($$$$$)
{
    my ($P1, $P2, $N1, $N2, $Path) = @_;
    
    my $Sect = `readelf -S \"$P1\" 2>\"$TMP_DIR/error\"`;
    my $Name = getFilename($P1);
    
    if($Sect!~/\.debug_info/)
    { # No DWARF info
        printMsg("WARNING", "No debug info in ".$Name);
        return ("", {});
    }
    
    mkpath(getDirname($Path));
    my $Adv = {};
    
    $Name=~s/\.debug\Z//;
    printMsg("INFO", "Compare ABIs of ".$Name." (".showNumber(getSize($P1)/1048576)."M) ...");
    
    $N1=~s/\A\///;
    $N2=~s/\A\///;
    
    my $Cmd = undef;
    my $Ret = undef;
    
    my $D1 = $REPORT_DIR."/abi_dumps/".$Group{"V1"}."/".$N1."-ABI.dump";
    my $D2 = $REPORT_DIR."/abi_dumps/".$Group{"V2"}."/".$N2."-ABI.dump";
    
    $Adv->{"ABIDump"}{1} = $D1;
    $Adv->{"ABIDump"}{2} = $D2;
    
    $Adv->{"ABIDump"}{1}=~s/\A\Q$REPORT_DIR\E\///;
    $Adv->{"ABIDump"}{2}=~s/\A\Q$REPORT_DIR\E\///;
    
    $Cmd = $ABI_DUMPER." \"$P1\" -lver \"".$Group{"V1"}."\" -o \"$D1\" -sort";
    if($Debug)
    {
        $Cmd .= " -extra-info \"$TMP_DIR/extra-info\"";
        printMsg("INFO", "Running $Cmd");
    }
    system($Cmd." >\"$TMP_DIR/output\"");
    $Ret = $?>>8;
    if($Ret!=0)
    { # error
        printMsg("ERROR", "Failed to run ABI Dumper ($Ret)");
        return ("", {});
    }
    
    if($Debug)
    {
        my $DP = $REPORT_DIR."/dwarf_dumps/".$Group{"V1"}."/".$N1."-DWARF.dump";
        mkpath(getDirname($DP));
        move("$TMP_DIR/extra-info/debug_info", $DP);
        
        $Adv->{"DWARFDump"}{1} = $DP;
        $Adv->{"DWARFDump"}{1}=~s/\A\Q$REPORT_DIR\E\///;
    }
    
    $Cmd = $ABI_DUMPER." \"$P2\" -lver \"".$Group{"V2"}."\" -o \"$D2\" -sort";
    if($Debug)
    {
        $Cmd .= " -extra-info \"$TMP_DIR/extra-info\"";
        printMsg("INFO", "Running $Cmd");
    }
    system($Cmd." >\"$TMP_DIR/output\"");
    $Ret = $?>>8;
    if($Ret!=0)
    { # error
        printMsg("ERROR", "Failed to run ABI Dumper ($Ret)");
        return ("", {});
    }
    
    if($Debug)
    {
        my $DP = $REPORT_DIR."/dwarf_dumps/".$Group{"V2"}."/".$N2."-DWARF.dump";
        mkpath(getDirname($DP));
        move("$TMP_DIR/extra-info/debug_info", $DP);
        
        $Adv->{"DWARFDump"}{2} = $DP;
        $Adv->{"DWARFDump"}{2}=~s/\A\Q$REPORT_DIR\E\///;
    }
    
    # clean space
    rmtree("$TMP_DIR/extra-info");
    
    $Cmd = $ACC." -d1 \"$D1\" -d2 \"$D2\"";
    
    $Cmd .= " -l \"".$Name."\"";
    
    $Cmd .= " --report-path=\"$Path\"";
    $Cmd .= " -quiet";
    
    if($Debug) {
        printMsg("INFO", "Running $Cmd");
    }
    system($Cmd);
    $Ret = $?>>8;
    if($Ret!=0 and $Ret!=1)
    { # error
        printMsg("ERROR", "Failed to run ABI Compliance Checker ($Ret)");
        return ("", {});
    }
    
    my ($Bin, $Src) = (0, 0);
    if(my $Meta = readFilePart($Path, 2))
    {
        my @Info = split(/\n/, $Meta);
        if($Info[0]=~/affected:([\d\.]+)/) {
            $Bin = $1;
        }
        if($Info[1]=~/affected:([\d\.]+)/) {
            $Src = $1;
        }
    }
    
    $ABI_Change{"Bin"} += $Bin;
    $ABI_Change{"Src"} += $Src;
    $ABI_Change{"Total"} += 1;
    
    return ($Path, $Adv);
}

sub checkModule($)
{
    foreach my $P (@INC)
    {
        if(-e $P."/".$_[0])
        {
            return 1;
        }
    }
    
    return 0;
}

sub getSize($)
{
    my $Path = $_[0];
    if(not $Path) {
        return 0;
    }
    if($Cache{"getSize"}{$Path}) {
        return $Cache{"getSize"}{$Path};
    }
    if(-l $Path)
    { # symlinks
        return ($Cache{"getSize"}{$Path} = length(getType($Path)));
    }
    return ($Cache{"getSize"}{$Path} = -s $Path);
}

sub diffFiles($$$)
{
    my ($P1, $P2, $Path) = @_;
    
    if(not $P1 or not $P2) {
        return ();
    }
    
    mkpath(getDirname($Path));
    
    my $TmpPath = $TMP_DIR."/diff";
    unlink($TmpPath);
    
    my $Cmd = "sh $DIFF --width $DiffWidth --stdout";
    $Cmd .= " --tmpdiff \"$TmpPath\" --prelines $DiffLines";
    
    if($IgnoreSpaceChange) {
        $Cmd .= " --ignore-space-change";
    }
    if($IgnoreAllSpace) {
        $Cmd .= " --ignore-all-space";
    }
    if($IgnoreBlankLines) {
        $Cmd .= " --ignore-blank-lines";
    }
    if($Minimal)
    { # diff --minimal
        $Cmd .= " --minimal";
    }
    if($NoWdiff) {
        $Cmd .= " --nowdiff";
    }
    
    $Cmd .= " \"".$P1."\" \"".$P2."\" >\"".$Path."\" 2>$TMP_DIR/null";
    $Cmd=~s/\$/\\\$/g;
    
    qx/$Cmd/;
    
    if(getSize($Path)<3500)
    { # may be identical
        if(readFilePart($Path, 2)=~/The files are identical/i)
        {
            unlink($Path);
            return ();
        }
    }
    
    if(getSize($Path)<3100)
    { # may be identical or non-text
        if(index(readFile($Path), "No changes")!=-1)
        {
            unlink($Path);
            return ();
        }
    }
    
    my $Rate = getRate($P1, $P2, $TmpPath);
    
    # clean space
    unlink($TmpPath);
    
    return ($Path, $Rate);
}

sub getRate($$$)
{
    my ($P1, $P2, $PatchPath) = @_;
    
    my $Size1 = getSize($P1);
    if(not $Size1) {
        return 1;
    }
    
    my $Size2 = getSize($P2);
    
    my $Rate = 1;
    # count removed/changed bytes
    my $Patch = readFile($PatchPath);
    $Patch=~s/(\A|\n)([^\-]|[\+]{3}|[\-]{3}).*//g;
    $Rate = length($Patch);
    # count added bytes
    if($Size2>$Size1) {
        $Rate += $Size2-$Size1;
    }
    $Rate /= $Size1;
    if($Rate>1) {
        $Rate=1;
    }
    return $Rate;
}

sub readFilePart($$)
{
    my ($Path, $Num) = @_;
    
    open (FILE, $Path);
    my $Lines = "";
    foreach (1 ... $Num) {
        $Lines .= <FILE>;
    }
    close(FILE);
    
    return $Lines;
}

sub getType($)
{
    my $Path = $_[0];
    
    if($Cache{"getType"}{$Path}) {
        return $Cache{"getType"}{$Path};
    }
    
    if($USE_LIBMAGIC)
    {
        my $Magic = File::LibMagic->new();
        return ($Cache{"getType"}{$Path} = $Magic->describe_filename($Path));
    }
    
    return ($Cache{"getType"}{$Path} = qx/file -b \"$Path\"/);
}

sub isRenamed($$$)
{
    my ($P1, $P2, $Match) = @_;
    my ($D1, $N1) = sepPath($P1);
    my ($D2, $N2) = sepPath($P2);
    if($D1 ne $D2) {
        return 0;
    }
    if($N1 eq $N2) {
        return 0;
    }
    my $L1 = length($N1);
    my $L2 = length($N2);
    if($L1<=8)
    { # too short names
        if($N1=~/\.(\w+)\Z/)
        { # with equal extensions
            my $E = $1;
            if($N2=~s/\.\Q$E\E\Z//g)
            { # compare without extensions
                $N1=~s/\.\Q$E\E\Z//g;
            }
        }
    }
    $Match/=$RENAME_FILE_MATCH;
    my $HL = ($L1+$L2)/$Match;
    return (getBaseLen($N1, $N2)>=$HL);
}

sub minNum($$)
{
    if($_[0]<$_[1]) {
        return $_[0];
    }
    
    return $_[1];
}

sub getDepth($) {
    return ($_[0]=~tr![\/]!!);
}

sub getBaseLen($$)
{
    my ($Str1, $Str2) = @_;
    
    if(defined $Cache{"getBaseLen"}{$Str1}{$Str2}) {
        return $Cache{"getBaseLen"}{$Str1}{$Str2};
    }
    
    if($Str1 eq $Str2) {
        return length($Str1);
    }
    
    my $BLen = 0;
    my $Len1 = length($Str1);
    my $Len2 = length($Str2);
    my $Min = minNum($Len1, $Len2) - 1;
    
    foreach my $Pos (0 .. $Min)
    {
        my $S1 = substr($Str1, $Pos, 1);
        my $S2 = substr($Str2, $Pos, 1);
        if($S1 eq $S2) {
            $BLen+=1;
        }
        else {
            last;
        }
    }
    
    foreach my $Pos (0 .. $Min)
    {
        my $S1 = substr($Str1, $Len1-$Pos-1, 1);
        my $S2 = substr($Str2, $Len2-$Pos-1, 1);
        if($S1 eq $S2) {
            $BLen+=1;
        }
        else {
            last;
        }
    }
    
    return ($Cache{"getBaseLen"}{$Str1}{$Str2}=$BLen);
}

sub isMoved($$)
{
    my ($P1, $P2) = @_;
    my ($D1, $N1) = sepPath($P1);
    my ($D2, $N2) = sepPath($P2);
    if($N1 eq $N2
    and $D1 ne $D2) {
        return 1;
    }
    return 0;
}

sub writeExtraInfo()
{
    my $FILES = "";
    
    $FILES .= "<rate>\n    ".$RESULT{"affected"}."\n</rate>\n\n";
    
    if(my @Added = sort {lc($a) cmp lc($b)} keys(%AddedFiles)) {
        $FILES .= "<added>\n    ".join("\n    ", @Added)."\n</added>\n\n";
    }
    if(my @Removed = sort {lc($a) cmp lc($b)} keys(%RemovedFiles)) {
        $FILES .= "<removed>\n    ".join("\n    ", @Removed)."\n</removed>\n\n";
    }
    if(my @Moved = sort {lc($a) cmp lc($b)} keys(%MovedFiles))
    {
        $FILES .= "<moved>\n";
        foreach (@Moved) {
            $FILES .= "    ".$_.";".$MovedFiles{$_}." (".showNumber($ChangeRate{$_}*100)."%)\n";
        }
        $FILES .= "</moved>\n\n";
    }
    if(my @Renamed = sort {lc($a) cmp lc($b)} keys(%RenamedFiles))
    {
        $FILES .= "<renamed>\n";
        foreach (@Renamed) {
            $FILES .= "    ".$_.";".$RenamedFiles{$_}." (".showNumber($ChangeRate{$_}*100)."%)\n";
        }
        $FILES .= "</renamed>\n\n";
    }
    if(my @Changed = sort {lc($a) cmp lc($b)} keys(%ChangedFiles))
    {
        foreach (0 .. $#Changed) {
            $Changed[$_] .= " (".showNumber($ChangeRate{$Changed[$_]}*100)."%)";
        }
        
        $FILES .= "<changed>\n    ".join("\n    ", @Changed)."\n</changed>\n\n";
    }
    if ($TrackUnchanged) {
        if(my @Unchanged = sort {lc($a) cmp lc($b)} keys(%UnchangedFiles))
        {
            $FILES .= "<unchanged>\n    ".join("\n    ", @Unchanged)."\n</unchanged>\n\n";
        }
    }
    writeFile($ExtraInfo."/files.xml", $FILES);
    
    my $SYMBOLS = "";
    if(my @AddedSymbols = sort {lc($a) cmp lc($b)} keys(%AddedSymbols)) {
        $SYMBOLS .= "<added>\n    ".join("\n    ", @AddedSymbols)."\n</added>\n\n";
    }
    if(my @RemovedSymbols = sort {lc($a) cmp lc($b)} keys(%RemovedSymbols)) {
        $SYMBOLS .= "<removed>\n    ".join("\n    ", @RemovedSymbols)."\n</removed>\n\n";
    }
    writeFile($ExtraInfo."/symbols.xml", $SYMBOLS);
}

sub skipFile($)
{
    my $Name = $_[0];
    
    if(defined $SkipPattern)
    {
        if($Name=~/($SkipPattern)/)
        {
            printMsg("INFO", "skipping (pattern match) ".$Name);
            return 1;
        }
    }
    
    return 0;
}

sub detectChanges()
{
    foreach my $E ("info-diffs", "diffs", "details") {
        mkpath($REPORT_DIR."/".$E);
    }
    
    foreach my $Format (keys(%FormatInfo))
    {
        %{$FileChanges{$Format}} = (
            "Total"=>0,
            "Added"=>0,
            "Removed"=>0,
            "Changed"=>0,
            "Size"=>0,
            "SizeDelta"=>0
        );
    }
    
    my (%AddedByDir, %RemovedByDir, %AddedByName,
    %RemovedByName, %AddedByPrefix, %RemovedByPrefix) = ();
    
    foreach my $Name (sort keys(%{$PackageFiles{1}}))
    { # checking old files
        my $Format = getFormat($PackageFiles{1}{$Name});
        if(not defined $PackageFiles{2}{$Name})
        { # removed files
            $RemovedFiles{$Name} = 1;
            $RemovedByDir{getDirname($Name)}{$Name} = 1;
            $RemovedByName{getFilename($Name)}{$Name} = 1;
            foreach (getPrefixes($Name, $MOVE_DEPTH)) {
                $RemovedByPrefix{$_}{$Name} = 1;
            }
        }
        else {
            $StableFiles{$Name} = 1;
        }
    }
    
    foreach my $Name (keys(%{$PackageFiles{2}}))
    { # checking new files
        my $Format = getFormat($PackageFiles{2}{$Name});
        if(not defined $PackageFiles{1}{$Name})
        { # added files
            $AddedFiles{$Name} = 1;
            $AddedByDir{getDirname($Name)}{$Name} = 1;
            $AddedByName{getFilename($Name)}{$Name} = 1;
            foreach (getPrefixes($Name, $MOVE_DEPTH)) {
                $AddedByPrefix{$_}{$Name} = 1;
            }
        }
    }
    
    foreach my $Name (sort keys(%RemovedFiles))
    { # checking removed files
        my $Path = $PackageFiles{1}{$Name};
        my $Format = getFormat($Path);
        $FileChanges{$Format}{"Total"} += 1;
        $FileChanges{$Format}{"Removed"} += 1;
        if(my $Size = getSize($Path))
        {
            $FileChanges{$Format}{"SizeDelta"} += $Size;
            $FileChanges{$Format}{"Size"} += $Size;
        }
        $FileChanges{$Format}{"Details"}{$Name}{"Status"} = "removed";
    }
    
    foreach my $Name (sort {getDepth($b)<=>getDepth($a)} sort keys(%RemovedFiles))
    { # checking moved files
        my $Format = getFormat($PackageFiles{1}{$Name});
        
        my $FileName = getFilename($Name);
        my @Removed = keys(%{$RemovedByName{$FileName}});
        my @Added = keys(%{$AddedByName{$FileName}});
        
        my @Removed = grep {not defined $MovedFiles{$_}} @Removed;
        my @Added = grep {not defined $MovedFiles_R{$_}} @Added;
        
        if($#Added!=0 or $#Removed!=0)
        {
            my $Found = 0;
            foreach my $Prefix (getPrefixes($Name, $MOVE_DEPTH))
            {
                my @RemovedPrefix = keys(%{$RemovedByPrefix{$Prefix}});
                my @AddedPrefix = keys(%{$AddedByPrefix{$Prefix}});
                
                my @RemovedPrefix = grep {not defined $MovedFiles{$_}} @RemovedPrefix;
                my @AddedPrefix = grep {not defined $MovedFiles_R{$_}} @AddedPrefix;
                
                if($#AddedPrefix==0 and $#RemovedPrefix==0)
                {
                    @Added = @AddedPrefix;
                    $Found = 1;
                }
                
            }
            if(not $Found) {
                next;
            }
        }
        
        foreach my $File (@Added)
        {
            if($Format ne getFormat($PackageFiles{2}{$File}))
            { # different formats
                next;
            }
            if(defined $MovedFiles_R{$File}) {
                next;
            }
            if(isMoved($Name, $File))
            {
                $MovedFiles{$Name} = $File;
                $MovedFiles_R{$File} = $Name;
                last;
            }
        }
    }
    
    foreach my $Name (sort keys(%RemovedFiles))
    { # checking renamed files
        if(defined $MovedFiles{$Name})
        { # moved
            next;
        }
        my $Format = getFormat($PackageFiles{1}{$Name});
        my @Removed = keys(%{$RemovedByDir{getDirname($Name)}});
        my @Added = keys(%{$AddedByDir{getDirname($Name)}});
        my $Match = 2;
        if($#Removed==0 and $#Added==0) {
            $Match *= 2;
        }
        my $FName = getFilename($Name);
        my $Len = length($FName);
        foreach my $File (sort {getBaseLen($FName, getFilename($b)) <=> getBaseLen($FName, getFilename($a))}
        sort { abs(length(getFilename($a))-$Len) <=> abs(length(getFilename($b))-$Len) } @Added)
        {
            if($Format ne getFormat($PackageFiles{2}{$File}))
            { # different formats
                next;
            }
            if(defined $RenamedFiles_R{$File}
            or defined $MovedFiles_R{$File})
            { # renamed or moved
                next;
            }
            if(isRenamed($Name, $File, $Match))
            {
                $RenamedFiles{$Name} = $File;
                $RenamedFiles_R{$File} = $Name;
                last;
            }
        }
    }
    
    foreach my $Name (sort (keys(%StableFiles), keys(%RenamedFiles), keys(%MovedFiles)))
    { # checking files
        my $Path = $PackageFiles{1}{$Name};
        my $Size = getSize($Path);
        if($Debug) {
            printMsg("INFO", $Name);
        }
        my ($NewPath, $NewName) = ($PackageFiles{2}{$Name}, $Name);
        my $Format = getFormat($Path);
        if($StableFiles{$Name})
        { # stable files
            $FileChanges{$Format}{"Total"} += 1;
            $FileChanges{$Format}{"Size"} += $Size;
        }
        elsif($NewName = $RenamedFiles{$Name})
        { # renamed files
            $NewPath = $PackageFiles{2}{$NewName};
        }
        elsif($NewName = $MovedFiles{$Name})
        { # moved files
            $NewPath = $PackageFiles{2}{$NewName};
        }
        
        my ($Changed, $DLink, $RLink, $Rate, $Adv) = compareFiles($Path, $NewPath, $Name, $NewName);
        my %Details = %{$Adv};
        
        if($Changed==1 or $Changed==3)
        {
            if($NewName eq $Name)
            { # renamed and moved files should
              # not be shown in the summary
                $FileChanges{$Format}{"Changed"} += 1;
                $FileChanges{$Format}{"Rate"} += $Rate;
                $FileChanges{$Format}{"SizeDelta"} += $Size*$Rate;
            }
            $Details{"Status"} = "changed";
            if($Changed==1)
            {
                $Details{"Rate"} = $Rate;
                $Details{"Diff"} = $DLink;
                $Details{"Report"} = $RLink;
                $ChangeRate{$Name} = $Rate;
            }
            
            $ChangedFiles{$Name} = 1;
        }
        elsif($Changed==2)
        {
            $Details{"Status"} = "changed";
            $Details{"Skipped"} = 1;
        }
        elsif($Changed==-1)
        {
            $Details{"Status"} = "unchanged";
            $Details{"Empty"} = 1;
            $Details{"Rate"} = 0;
            $UnchangedFiles{$Name} = 1;
        }
        else
        {
            $Details{"Status"} = "unchanged";
            $Details{"Rate"} = 0;
            $UnchangedFiles{$Name} = 1;
        }
        if($NewName = $RenamedFiles{$Name})
        { # renamed files
            if($Rate<$RENAME_CONTENT_MATCH) {
                $Details{"Status"} = "renamed";
            }
            else
            {
                %Details = (
                    "Status"=>"removed"
                );
                delete($RenamedFiles_R{$RenamedFiles{$Name}});
                delete($RenamedFiles{$Name});
                delete($ChangedFiles{$Name});
                unlink($REPORT_DIR."/".$DLink);
            }
        }
        elsif($NewName = $MovedFiles{$Name})
        { # moved files
            if($Rate<$MOVE_CONTENT_MATCH) {
                $Details{"Status"} = "moved";
            }
            else
            {
                %Details = (
                    "Status"=>"removed"
                );
                delete($MovedFiles_R{$MovedFiles{$Name}});
                delete($MovedFiles{$Name});
                delete($ChangedFiles{$Name});
                unlink($REPORT_DIR."/".$DLink);
            }
        }
        %{$FileChanges{$Format}{"Details"}{$Name}} = %Details;
    }
    
    foreach my $Name (keys(%AddedFiles))
    { # checking added files
        my $Path = $PackageFiles{2}{$Name};
        my $Format = getFormat($Path);
        $FileChanges{$Format}{"Total"} += 1;
        $FileChanges{$Format}{"Added"} += 1;
        if(my $Size = getSize($Path))
        {
            $FileChanges{$Format}{"SizeDelta"} += $Size;
            $FileChanges{$Format}{"Size"} += $Size;
        }
        $FileChanges{$Format}{"Details"}{$Name}{"Status"} = "added";
    }

    # Deps
    foreach my $Kind (keys(%{$PackageDeps{1}}))
    { # removed/changed deps
        %{$DepChanges{$Kind}} = (
            "Added"=>0,
            "Removed"=>0,
            "Changed"=>0,
            "Total"=>0,
            "Size"=>0,
            "SizeDelta"=>0
        );
        
        foreach my $Name (keys(%{$PackageDeps{1}{$Kind}}))
        {
            my $Size = length($Name);
            $DepChanges{$Kind}{"Total"} += 1;
            $DepChanges{$Kind}{"Size"} += $Size;
            
            if(not defined($PackageDeps{2}{$Kind})
            or not defined($PackageDeps{2}{$Kind}{$Name}))
            { # removed deps
                $DepChanges{$Kind}{"Details"}{$Name}{"Status"} = "removed";
                $DepChanges{$Kind}{"Removed"} += 1;
                $DepChanges{$Kind}{"SizeDelta"} += $Size;
                next;
            }
            
            my %Info1 = %{$PackageDeps{1}{$Kind}{$Name}};
            my %Info2 = %{$PackageDeps{2}{$Kind}{$Name}};
            if($Info1{"Op"} and $Info1{"V"}
            and ($Info1{"Op"} ne $Info2{"Op"} or $Info1{"V"} ne $Info2{"V"}))
            {
                $DepChanges{$Kind}{"Details"}{$Name}{"Status"} = "changed";
                $DepChanges{$Kind}{"Changed"} += 1;
                $DepChanges{$Kind}{"SizeDelta"} += $Size;
            }
            else {
                $DepChanges{$Kind}{"Details"}{$Name}{"Status"} = "unchanged";
            }
        }
    }
    
    foreach my $Kind (keys(%{$PackageDeps{2}}))
    { # added deps
        foreach my $Name (keys(%{$PackageDeps{2}{$Kind}}))
        {
            if(not defined($PackageDeps{1}{$Kind})
            or not defined($PackageDeps{1}{$Kind}{$Name}))
            {
                $DepChanges{$Kind}{"Total"} += 1;
                $DepChanges{$Kind}{"Details"}{$Name}{"Status"} = "added";
                $DepChanges{$Kind}{"Added"} += 1;
                if(my $Size = length($Name))
                {
                    $DepChanges{$Kind}{"Size"} += $Size;
                    $DepChanges{$Kind}{"SizeDelta"} += $Size;
                }
            }
        }
    }
    
    # Info
    %InfoChanges = (
        "Added"=>0,
        "Removed"=>0,
        "Changed"=>0,
        "Total"=>0,
        "Size"=>0,
        "SizeDelta"=>0
    );
    
    my $OldPkgs = keys(%{$TargetPackages{1}});
    my $NewPkgs = keys(%{$TargetPackages{2}});
    
    if(keys(%PackageInfo)==2
    and $OldPkgs==1
    and $NewPkgs==1)
    { # renamed?
        my @Names = keys(%PackageInfo);
        my $N1 = $Names[0];
        my $N2 = $Names[1];
        
        if(defined $PackageInfo{$N1}{"V2"})
        {
            $PackageInfo{$N2}{"V2"} = $PackageInfo{$N1}{"V2"};
            delete($PackageInfo{$N1});
        }
        elsif(defined $PackageInfo{$N2}{"V2"})
        {
            $PackageInfo{$N1}{"V2"} = $PackageInfo{$N2}{"V2"};
            delete($PackageInfo{$N2});
        }
    }
    
    foreach my $Package (sort keys(%PackageInfo))
    {
        my $Old = $PackageInfo{$Package}{"V1"};
        my $New = $PackageInfo{$Package}{"V2"};
        
        my $OldSize = length($Old);
        my $NewSize = length($New);
        
        $InfoChanges{"Total"} += 1;
        if($Old and not $New)
        {
            $InfoChanges{"Details"}{$Package}{"Status"} = "removed";
            $InfoChanges{"Removed"} += 1;
            $InfoChanges{"Size"} += $OldSize;
            $InfoChanges{"SizeDelta"} += $OldSize;
        }
        elsif(not $Old and $New)
        {
            $InfoChanges{"Details"}{$Package}{"Status"} = "added";
            $InfoChanges{"Added"} += 1;
            $InfoChanges{"Size"} += $NewSize;
            $InfoChanges{"SizeDelta"} += $NewSize;
        }
        elsif($Old ne $New)
        {
            my $P1 = $TMP_DIR."/1/".$Package."-info";
            my $P2 = $TMP_DIR."/2/".$Package."-info";
            
            writeFile($P1, $Old);
            writeFile($P2, $New);
            
            my ($DLink, $Rate) = diffFiles($P1, $P2, getRPath("info-diffs", $Package."-info"));
            
            # clean space
            rmtree($TMP_DIR."/1/");
            rmtree($TMP_DIR."/2/");
            
            $DLink =~s/\A\Q$REPORT_DIR\E\///;
            
            my %Details = ();
            $Details{"Status"} = "changed";
            $Details{"Rate"} = $Rate;
            $Details{"Diff"} = $DLink;
            
            %{$InfoChanges{"Details"}{$Package}} = %Details;
            $InfoChanges{"Changed"} += 1;
            $InfoChanges{"Rate"} += $Rate;
            $InfoChanges{"Size"} += $OldSize;
            $InfoChanges{"SizeDelta"} += $OldSize*$Rate;
        }
        else
        {
            $InfoChanges{"Details"}{$Package}{"Status"} = "unchanged";
            $InfoChanges{"Size"} += $OldSize;
            $InfoChanges{"SizeDelta"} += $OldSize;
        }
    }
    
    $STAT_LINE .= "added:".keys(%AddedFiles).";";
    $STAT_LINE .= "removed:".keys(%RemovedFiles).";";
    $STAT_LINE .= "moved:".keys(%MovedFiles).";";
    $STAT_LINE .= "renamed:".keys(%RenamedFiles).";";
    $STAT_LINE .= "changed:".keys(%ChangedFiles).";";
    $STAT_LINE .= "unchanged:".keys(%UnchangedFiles).";";
}

sub htmlSpecChars($)
{
    my $Str = $_[0];
    $Str=~s/\&([^#])/&amp;$1/g;
    $Str=~s/</&lt;/g;
    $Str=~s/>/&gt;/g;
    $Str=~s/\"/&quot;/g;
    $Str=~s/\'/&#39;/g;
    return $Str;
}

sub getReportUsage()
{
    if(not keys(%PackageUsage)) {
        return "";
    }
    
    my $Report = "<a name='Usage'></a>\n";
    $Report .= "<h2>Usage Analysis</h2><hr/>\n";
    $Report .= "<table class='summary highlight'>\n";
    $Report .= "<tr><th>Package</th><th>Status</th><th>Used By</th></tr>\n";
    
    foreach my $Package (sort keys(%PackageUsage))
    {
        my $Num = keys(%{$PackageUsage{$Package}{"UsedBy"}});
        $Report .= "<tr>\n";
        $Report .= "<td class='left f_path'>$Package</td>\n";
        if($Num)
        {
            $Report .= "<td class='warning'>used</td>\n";
            if($Num==1) {
                $Report .= "<td>$Num package</td>\n";
            }
            else {
                $Report .= "<td>$Num packages</td>\n";
            }
        }
        else
        {
            $Report .= "<td class='passed'>unused</td>\n";
            $Report .= "<td></td>\n";
        }
        
        $Report .= "</tr>\n";
    }
    $Report .= "</table>\n";
    
    return $Report;
}

sub getReportHeaders()
{
    if(not keys(%PackageInfo)) {
        return "";
    }
    
    my $Report = "<a name='Info'></a>\n";
    $Report .= "<h2>Changes In Package Info</h2><hr/>\n";
    $Report .= "<table class='summary highlight'>\n";
    $Report .= "<tr><th>Package</th><th>Status</th><th>Delta</th><th>Visual Diff</th></tr>\n";
    
    my %Details = %{$InfoChanges{"Details"}};
    foreach my $Package (sort keys(%Details))
    {
        my $Status = $Details{$Package}{"Status"};
        $Report .= "<tr>\n";
        if($Status eq "removed")
        {
            $Report .= "<td class='left f_path failed'>$Package</td>\n";
            $Report .= "<td class='failed'>removed</td><td></td><td></td>\n";
        }
        elsif($Status eq "added")
        {
            $Report .= "<td class='left f_path new'>$Package</td>\n";
            $Report .= "<td class='new'>added</td><td></td><td></td>\n";
        }
        else
        {
            $Report .= "<td class='left f_path'>$Package</td>\n";
            if($Status eq "changed")
            {
                $Report .= "<td class='warning'>changed</td>\n";
                $Report .= "<td class='value'>".showNumber($Details{$Package}{"Rate"}*100)."%</td>\n";
                $Report .= "<td><a href='".encodeUrl($Details{$Package}{"Diff"})."' target=\'$LinksTarget\'>diff</a></td>\n";
            }
            else
            {
                $Report .= "<td class='passed'>unchanged</td>\n";
                $Report .= "<td>0%</td><td></td>\n";
            }
        }
        $Report .= "</tr>\n";
    }
    $Report .= "</table>\n";
    
    return $Report;
}

sub getReportDeps()
{
    my $Report = "<a name='Deps'></a>\n";
    foreach my $Kind (sort keys(%DepChanges))
    {
        my @Names = keys(%{$DepChanges{$Kind}{"Details"}});
        if(not @Names) {
            next;
        }
        $Report .= "<h2>Changes In \"".ucfirst($Kind)."\" Dependencies</h2><hr/>\n";
        $Report .= "<table class='summary highlight'>\n";
        $Report .= "<tr><th>Name</th><th>Status</th><th>Old<br/>Version</th><th>New<br/>Version</th></tr>\n";
        foreach my $Name (sort {lc($a) cmp lc($b)} @Names)
        {
            my $Status = $DepChanges{$Kind}{"Details"}{$Name}{"Status"};
            my $Color = "";
            if($Status eq "removed") {
                $Color = " failed";
            }
            elsif($Status eq "added") {
                $Color = " new";
            }
            $Report .= "<tr>\n";
            $Report .= "<td class='left f_path$Color\'>$Name</td>\n";
            if($Status eq "changed") {
                $Report .= "<td class='warning'>".$Status."</td>\n";
            }
            elsif($Status eq "removed") {
                $Report .= "<td class='failed'>".$Status."</td>\n";
            }
            elsif($Status eq "added") {
                $Report .= "<td class='new'>".$Status."</td>\n";
            }
            else {
                $Report .= "<td class='passed'>".$Status."</td>\n";
            }
            if($PackageDeps{1}{$Kind}{$Name})
            {
                my %Info1 = %{$PackageDeps{1}{$Kind}{$Name}};
                $Report .= "<td class='value'>".htmlSpecChars(showOp($Info1{"Op"}).$Info1{"V"})."</td>\n";
            }
            else {
                $Report .= "<td></td>\n";
            }
            if($PackageDeps{2}{$Kind}{$Name})
            {
                my %Info2 = %{$PackageDeps{2}{$Kind}{$Name}};
                $Report .= "<td class='value'>".htmlSpecChars(showOp($Info2{"Op"}).$Info2{"V"})."</td>\n";
            }
            else {
                $Report .= "<td></td>\n";
            }
            $Report .= "</tr>\n";
        }
        $Report .= "</table>\n";
    }
    return $Report;
}

sub showOp($)
{
    my $Op = $_[0];
    #$Op=~s/<=/&le;/g;
    #$Op=~s/>=/&ge;/g;
    if($Op eq "=")
    { # do not show "="
        $Op="";
    }
    if($Op) {
        $Op = $Op." ";
    }
    return $Op;
}

sub createFileView($$$)
{
    my ($File, $V, $Dir) = @_;
    
    my $Path = $PackageFiles{$V}{$File};
    
    if(not -T $Path)
    {
        return undef;
    }
    
    my $Name = getFilename($File);
    my $Content = readFile($Path);
    my $CssStyles = readModule("Styles", "View.css");
    
    $Content = htmlSpecChars($Content);
    
    if($Name=~/\.patch\Z/)
    {
       while($Content=~s&(\A|\n)(\+.*?)(\n|\Z)&$1<span class='add'>$2</span>$3&mg){};
       while($Content=~s&(\A|\n)(\-.*?)(\n|\Z)&$1<span class='rm'>$2</span>$3&mg){};
    }
    
    $Content = "<pre class='view'>".$Content."</pre>\n";
    
    $Content = "<table cellspacing='0' cellpadding='0'>\n<tr>\n<td class='header'>\n".$Name."</td><td class='plain'><a href=\'".encodeUrl($Name)."\'>plain</a></td>\n</tr>\n<tr>\n<td valign='top' colspan='2'>\n".$Content."</td>\n</tr>\n</table>\n";
    $Content = composeHTMLHead($Name, "", "View file ".$File, $CssStyles, "")."\n<body>\n".$Content;
    $Content .= "</body></html>";
    
    my $R = $Dir."/".$File."-view.html";
    writeFile($REPORT_DIR."/".$R, $Content);
    
    # plain copy
    copy($Path, $REPORT_DIR."/".$Dir."/".getDirname($File)."/");
    
    return $R;
}

sub getReportFiles()
{
    my $Report = "";
    my $JSort = "title='sort' onclick='javascript:sort(this, 1)' style='cursor:pointer'";
    foreach my $Format (sort {$FormatInfo{$b}{"Weight"}<=>$FormatInfo{$a}{"Weight"}}
    sort {lc($FormatInfo{$a}{"Summary"}) cmp lc($FormatInfo{$b}{"Summary"})} keys(%FileChanges))
    {
        my $Total = $FileChanges{$Format}{"Total"};
        
        if($HideUnchanged) {
            $Total = $FileChanges{$Format}{"Added"} + $FileChanges{$Format}{"Removed"} + $FileChanges{$Format}{"Changed"};
        }
        
        if(not $Total) {
            next;
        }
        
        if($HideUnchanged)
        {
            if(not $Total)
            { # do not show unchanged files
                next;
            }
            
            $FileChanges{$Format}{"Total"} = $Total;
        }
        
        $Report .= "<a name='".$FormatInfo{$Format}{"Anchor"}."'></a>\n";
        $Report .= "<h2>".$FormatInfo{$Format}{"Title"}." (".$FileChanges{$Format}{"Total"}.")</h2><hr/>\n";
        $Report .= "<table class='summary highlight'>\n";
        $Report .= "<tr>\n";
        $Report .= "<th $JSort>Name</th>\n";
        $Report .= "<th $JSort>Status</th>\n";
        if($Format ne "DIR")
        {
            $Report .= "<th $JSort>Delta</th>\n";
            $Report .= "<th>Visual<br/>Diff</th>\n";
            
            if($ShowDetails)
            {
                $Report .= "<th>Detailed<br/>Report</th>\n";
                
                if($Format eq "SHARED_OBJECT"
                or $Format eq "KERNEL_MODULE"
                or $Format eq "DEBUG_INFO"
                or $Format eq "STATIC_LIBRARY")
                {
                    $Report .= "<th>ABI<br/>Dumps</th>\n";
                    if($Debug) {
                        $Report .= "<th>DWARF<br/>Dumps</th>\n";
                    }
                }
            }
        }
        $Report .= "</tr>\n";
        my %Details = %{$FileChanges{$Format}{"Details"}};
        foreach my $File (sort {lc($a) cmp lc($b)} keys(%Details))
        {
            if($RenamedFiles_R{$File}
            or $MovedFiles_R{$File}) {
                next;
            }
            
            my %Info = %{$Details{$File}};
            
            if($HideUnchanged)
            {
                if($Info{"Status"} eq "unchanged")
                { # do not show unchanged files
                    next;
                }
            }
            
            my ($Join, $Color1, $Color2) = ("", "", "");
            if($Info{"Status"} eq "renamed"
            or $Info{"Status"} eq "moved")
            {
                $Join = " rowspan='2'";
                $Color1 = " failed";
                $Color2 = " new";
            }
            elsif($Info{"Status"} eq "added") {
                $Color1 = " new";
            }
            elsif($Info{"Status"} eq "removed") {
                $Color1 = " failed";
            }
            
            my $ShowFile = $File;
            
            if(defined $ListAddedRemoved
            and $Info{"Status"}=~/added|removed/)
            {
                my $FN = getFilename($ShowFile);
                if($Info{"Status"} eq "added")
                {
                    if(my $View = encodeUrl(createFileView($File, 2, "view/added"))) {
                        $ShowFile=~s&(\A|/)(\Q$FN\E)\Z&$1<a href=\'$View\' target=\'$LinksTarget\' title='View file'>$2</a>&;
                    }
                }
                elsif($Info{"Status"} eq "removed")
                {
                    if(my $View = encodeUrl(createFileView($File, 1, "view/removed"))) {
                        $ShowFile=~s&(\A|/)(\Q$FN\E)\Z&$1<a href=\'$View\' target=\'$LinksTarget\' title='View file'>$2</a>&;
                    }
                }
            }
            
            $Report .= "<tr>\n";
            $Report .= "<td class='left f_path$Color1\'>$ShowFile</td>\n";
            if($Info{"Status"} eq "changed") {
                $Report .= "<td class='warning'>".$Info{"Status"}."</td>\n";
            }
            elsif($Info{"Status"} eq "unchanged") {
                $Report .= "<td class='passed'>".$Info{"Status"}."</td>\n";
            }
            elsif($Info{"Status"} eq "removed") {
                $Report .= "<td class='failed'>".$Info{"Status"}."</td>\n";
            }
            elsif($Info{"Status"} eq "added") {
                $Report .= "<td class='new'>".$Info{"Status"}."</td>\n";
            }
            elsif($Info{"Status"} eq "renamed") {
                $Report .= "<td class='renamed'$Join>".$Info{"Status"}."</td>\n";
            }
            elsif($Info{"Status"} eq "moved") {
                $Report .= "<td class='moved'$Join>".$Info{"Status"}."</td>\n";
            }
            else {
                $Report .= "<td>unknown</td>\n";
            }
            if($Format ne "DIR")
            {
                if(not $QuickMode and not $Info{"Skipped"}
                and $Info{"Status"}=~/\A(changed|moved|renamed)\Z/) {
                    $Report .= "<td class='value'$Join>".showNumber($Info{"Rate"}*100)."%</td>\n";
                }
                else {
                    $Report .= "<td$Join></td>\n";
                }
                if(my $Link = $Info{"Diff"}) {
                    $Report .= "<td$Join><a href='".encodeUrl($Link)."' target=\'$LinksTarget\'>diff</a></td>\n";
                }
                elsif($Info{"Empty"}) {
                    $Report .= "<td$Join></td>\n";
                }
                elsif($Info{"Skipped"}) {
                    $Report .= "<td$Join>skipped</td>\n";
                }
                else {
                    $Report .= "<td$Join></td>\n";
                }
                
                if($ShowDetails)
                {
                    if(my $Link = $Info{"Report"}) {
                        $Report .= "<td$Join><a href='".encodeUrl($Link)."' target=\'$LinksTarget\'>report</a></td>\n";
                    }
                    else {
                        $Report .= "<td$Join></td>\n";
                    }
                    
                    if($Format eq "SHARED_OBJECT"
                    or $Format eq "KERNEL_MODULE"
                    or $Format eq "DEBUG_INFO"
                    or $Format eq "STATIC_LIBRARY")
                    {
                        if(defined $Info{"ABIDump"})
                        {
                            my $Link1 = $Info{"ABIDump"}{1};
                            my $Link2 = $Info{"ABIDump"}{2};
                            
                            $Report .= "<td$Join><a href='".encodeUrl($Link1)."' target=\'$LinksTarget\'>1</a>, <a href='".encodeUrl($Link2)."' target=\'$LinksTarget\'>2</a></td>\n";
                        }
                        else {
                            $Report .= "<td$Join></td>\n";
                        }
                        if($Debug)
                        {
                            if(defined $Info{"DWARFDump"})
                            {
                                my $Link1 = $Info{"DWARFDump"}{1};
                                my $Link2 = $Info{"DWARFDump"}{2};
                                
                                $Report .= "<td$Join><a href='".encodeUrl($Link1)."' target=\'$LinksTarget\'>1</a>, <a href='".encodeUrl($Link2)."' target=\'$LinksTarget\'>2</a></td>\n";
                            }
                            else {
                                $Report .= "<td$Join></td>\n";
                            }
                        }
                    }
                }
            }
            $Report .= "</tr>\n";
            if(my $RenamedTo = $RenamedFiles{$File}) {
                $Report .= "<tr><td class='left f_path $Color2\'>".$RenamedTo."</td></tr>\n";
            }
            elsif(my $MovedTo = $MovedFiles{$File}) {
                $Report .= "<tr><td class='left f_path $Color2\'>".$MovedTo."</td></tr>\n";
            }
        }
        $Report .= "</table>\n";
    }
    return $Report;
}

sub writeFile($$)
{
    my ($Path, $Content) = @_;
    
    if(my $Dir = getDirname($Path)) {
        mkpath($Dir);
    }
    
    open(FILE, ">", $Path) || die ("can't open file \'$Path\': $!\n");
    print FILE $Content;
    close(FILE);
}

sub readFile($)
{
    my $Path = $_[0];
    
    open(FILE, "<", $Path);
    local $/ = undef;
    my $Content = <FILE>;
    close(FILE);
    
    return $Content;
}

sub getPrefixes($$)
{
    my @Parts = split(/[\/]+/, $_[0]);
    my $Prefix = $Parts[$#Parts];
    my @Res = ();
    foreach (1 .. $_[1])
    {
        if($_<$#Parts)
        {
            $Prefix = $Parts[$#Parts-$_]."/".$Prefix;
            push(@Res, $Prefix);
        }
    }
    return @Res;
}

sub getFilename($)
{ # much faster than basename() from File::Basename module
    if($_[0]=~/([^\/]+)[\/]*\Z/) {
        return $1;
    }
    return "";
}

sub getDirname($)
{ # much faster than dirname() from File::Basename module
    if($_[0]=~/\A(.*?)[\/]+[^\/]*[\/]*\Z/) {
        return $1;
    }
    return "";
}

sub sepPath($) {
    return (getDirname($_[0]), getFilename($_[0]));
}

sub exitStatus($$)
{
    my ($Code, $Msg) = @_;
    printMsg("ERROR", $Msg);
    exit($ERROR_CODE{$Code});
}

sub printMsg($$)
{
    my ($Type, $Msg) = @_;
    if($Type!~/\AINFO/) {
        $Msg = $Type.": ".$Msg;
    }
    if($Type!~/_C\Z/) {
        $Msg .= "\n";
    }
    if($Type eq "ERROR") {
        print STDERR $Msg;
    }
    else {
        print $Msg;
    }
}

sub cutPathPrefix($$)
{
    my ($Path, $Prefix) = @_;
    
    if(not $Prefix) {
        return $Path;
    }
    
    $Prefix=~s/[\/]+\Z//;
    $Path=~s/\A\Q$Prefix\E([\/]+|\Z)//;
    
    return $Path;
}

sub getAbsPath($)
{ # abs_path() should NOT be called for absolute inputs
  # because it can change them (symlinks)
    my $Path = $_[0];
    if($Path!~/\A\//) {
        $Path = abs_path($Path);
    }
    return $Path;
}

sub cmdFind(@)
{
    if(not checkCmd("find")) {
        exitStatus("Not_Found", "can't find a \"find\" command");
    }
    
    my $Path = shift(@_);
    
    my ($Type, $Name, $MaxDepth, $UseRegex) = ();
    
    if(@_) {
        $Type = shift(@_);
    }
    if(@_) {
        $Name = shift(@_);
    }
    if(@_) {
        $MaxDepth = shift(@_);
    }
    if(@_) {
        $UseRegex = shift(@_);
    }
    
    $Path = getAbsPath($Path);
    
    if(-d $Path and -l $Path
    and $Path!~/\/\Z/)
    { # for directories that are symlinks
        $Path .= "/";
    }
    
    my $Cmd = "find \"$Path\"";
    if($MaxDepth) {
        $Cmd .= " -maxdepth $MaxDepth";
    }
    if($Type) {
        $Cmd .= " -type $Type";
    }
    if($Name and not $UseRegex)
    { # wildcards
        $Cmd .= " -name \"$Name\"";
    }
    
    my $Res = `$Cmd 2>\"$TMP_DIR/null\"`;
    if($?) {
        printMsg("ERROR", "problem with \'find\' utility ($?): $!");
    }
    
    my @Files = split(/\n/, $Res);
    if($Name and $UseRegex)
    { # regex
        @Files = grep { /\A$Name\Z/ } @Files;
    }
    
    return @Files;
}

sub generateTemplate()
{
    writeFile("VERSION.xml", $DescriptorTemplate."\n");
    printMsg("INFO", "XML-descriptor template ./VERSION.xml has been generated");
}

sub isSCM_File($)
{ # .svn, .git, .bzr, .hg and CVS
    my $Dir = getDirname($_[0]);
    my $Name = getFilename($_[0]);
    
    if($Dir=~/(\A|[\/\\])\.(svn|git|bzr|hg)([\/\\]|\Z)/) {
        return uc($2);
    }
    elsif($Name=~/\A\.(git|cvs|hg).*/)
    { # .gitignore, .gitattributes, .gitmodules, etc.
      # .cvsignore
        return uc($1);
    }
    elsif($Dir=~/(\A|[\/\\])(CVS)([\/\\]|\Z)/) {
        return "cvs";
    }
    
    return undef;
}

sub identifyFile($$)
{
    my ($Name, $Type) = @_;
    if($Type eq "iName"
    or $Type eq "iExt") {
        $Name=lc($Name);
    }
    if($Type eq "Name"
    or $Type eq "iName")
    {
        if(my $ID = $FileFormat{$Type}{$Name})
        { # Exact name
            return $ID;
        }
    }
    if($Type eq "Ext"
    or $Type eq "iExt")
    {
        if($Name=~/\.(\w+\.\w+)(\.(in|\d+)|)\Z/i)
        { # Double extension
            if(my $ID = $FileFormat{$Type}{$1}) {
                return $ID;
            }
        }
        if($Name=~/\.(\w+)(\.(in|\d+)|)\Z/i)
        { # Single extension
            if(my $ID = $FileFormat{$Type}{$1}) {
                return $ID;
            }
        }
    }
    return "";
}

sub getFormat($)
{
    my $Path = $_[0];
    
    if(defined $Cache{"getFormat"}{$Path}) {
        return $Cache{"getFormat"}{$Path};
    }
    my $Format = getFormat_I($Path);
    
    if($Format=~/\A(OTHER|INFORM|DATA|TEXT)\Z/)
    { # by directory
        if(my $Dir = getDirname($PathName{$Path}))
        {
            my $ID = undef;
            
            # by dir
            foreach my $SDir (reverse(split(/\//, $Dir)))
            {
                if($ID = $DirFormat{$SDir})
                {
                    $Format = $ID;
                    last;
                }
            }
            
            if(not defined $ID)
            {
                # by subdir
                foreach my $SDir (keys(%DirFormat))
                {
                    if(index($SDir, "/")==-1) {
                        next;
                    }
                    
                    if(index($Dir, $SDir)!=-1)
                    {
                        if($Dir=~/(\A|\/)\Q$SDir\E(\/|\Z)/)
                        {
                            $Format = $DirFormat{$SDir};
                            last;
                        }
                    }
                }
            }
        }
    }
    
    if($Format eq "OTHER")
    {
        my $Bytes = readBytes($Path);
        if(my $ID = $BytesFormat{$Bytes}) {
            $Format = $ID;
        }
        
        my $Ext = getExt($Path);
        if(not $Ext
        and $Bytes eq "7f454c46")
        { # ELF executable
            $Format = "EXE";
        }
    }
    
    if($Format eq "OTHER")
    { # semi-automatic
        if(my $Info = getType($Path))
        {
            # by terms
            my @Terms = getTerms($Info);
            foreach my $Term (@Terms)
            {
                if($Term eq "TEXT"
                or $Term eq "DATA") {
                    next;
                }
                if(defined $FormatInfo{$Term}
                and my $ID = $FormatInfo{$Term}{"ID"})
                {
                    $Format = $ID;
                    last;
                }
                elsif(my $ID2 = $TermFormat{$Term})
                {
                    $Format = $ID2;
                    last;
                }
            }
        }
    }
    
    if($Format eq "OTHER")
    { # automatic
        if(my $Info = getType($Path))
        {
            if($Info=~/compressed|Zip archive/i) {
                $Format = "ARCHIVE";
            }
            elsif($Info=~/data/i) {
                $Format = "DATA";
            }
            elsif($Info=~/text/i) {
                $Format = "TEXT";
            }
            elsif($Info=~/executable/i) {
                $Format = "EXE";
            }
            elsif($Info=~/\AELF\s/) {
                $Format = "ELF_BINARY";
            }
        }
    }
    
    if($Format eq "SHARED_OBJECT")
    {
        if(getType($Path)=~/ASCII/i)
        {
            if(readFilePart($Path, 1)=~/GNU ld script/i) {
                $Format = "GNU_LD_SCRIPT";
            }
            else {
                $Format = "TEXT";
            }
        }
    }
    
    if($Format eq "SHARED_OBJECT"
    or $Format eq "KERNEL_MODULE"
    or $Format eq "DEBUG_INFO")
    { # double-check
        if(readBytes($Path) ne "7f454c46") {
            $Format = "OTHER";
        }
    }
    
    if(not defined $FormatInfo{$Format}
    or not $FormatInfo{$Format}{"Summary"})
    { # Unknown
        $Format = "OTHER";
    }
    
    if($Format eq "OTHER")
    {
        if($AllText) {
            $Format = "TEXT";
        }
    }
    
    return ($Cache{"getFormat"}{$Path}=$Format);
}

sub getFormat_I($)
{
    my $Path = $_[0];
    
    my $Dir = getDirname($Path);
    my $Name = getFilename($Path);
    
    $Name=~s/\~\Z//g; # backup files
    
    if(-l $Path) {
        return "SYMLINK";
    }
    elsif(-d $Path) {
        return "DIR";
    }
    elsif(my $ID = identifyFile($Name, "Name"))
    { # check by exact name (case sensitive)
        return $ID;
    }
    elsif(my $ID2 = identifyFile($Name, "iName"))
    { # check by exact name (case insensitive)
        return $ID2;
    }
    elsif($Path=~/svn|git|bzr|hg|cvs/i
    and my $Kind = isSCM_File($Path)) {
        return $Kind;
    }
    elsif($Name!~/\.(\w+)\Z/i
    and $Dir=~/(\A|\/)(include|includes)(\/|\Z)/)
    { # include/QtWebKit/QWebSelectData
      # includes/KService
        return "HEADER";
    }
    elsif($Name=~/\.(so)(|\.\d[0-9\-\.\_]*)\Z/i)
    { # Shared library
        return "SHARED_OBJECT";
    }
    elsif($Name=~/\A(readme)(\W|\_|\Z)/i
    or $Name=~/(\W|\_)(readme)(\.txt|)\Z/i) {
        return "README";
    }
    elsif($Name=~/\A(license|licenses|licence|copyright|copying)(\W|\_|\Z)/i
    or $Name=~/\.(license|licence)\Z/i or $Name=~/\A(gpl|lgpl|bsd|qpl|artistic)(\W|\_|)(v|)([\d\.]+|)(\.txt|)\Z/i)
    { # APACHE.license
      # LGPL.license
      # COPYRIGHT.IBM
        return "LICENSE";
    }
    elsif($Name=~/\A(changelog|changes|relnotes)(\W|\Z)/i
    or $Name=~/\A(NEWS)(\W|\Z)/)
    { # ChangeLog-2003-10-25
      # docs/CHANGES
      # freetype/ChangeLog
        return "CHANGELOG";
    }
    elsif($Name=~/\A(INSTALL|TODO)(\.|\-|\Z)/
    or $Name=~/\A[A-Z\-\_]+(\.txt|\.TXT|\Z)/
    or $Name=~/\A[A-Z\_]+\.[A-Z\_]+\Z/)
    { # HOWTO.DEBUG, BUGS, WISHLIST.TXT
        return "INFORM";
    }
    elsif((($Name=~/\.(gz|xz|lzma)\Z/i or $Name=~/\.(\d+)\Z/i)
    and $Dir=~/\/(man\d*|manpages)(\/|\Z)/)
    or ($Name=~/\.(\d+)\Z/i and $Dir=~/\/(doc|docs|src|libs|utils)(\/|\Z)/)
    or $Name=~/\.(man)\Z/
    or ($Name=~/[a-z]{3,}\.(\d+)\Z/i and $Name!~/\.($ARCHIVE_EXT)\./i and $Dir!~/log/i))
    { # harmattan/manpages/uic.1
      # t1utils-1.36/t1asm.1
        return "MANPAGE";
    }
    elsif($Name=~/\.info(|\-\d+)(|\.(gz|xz|lzma))\Z/i
    and $Dir=~/\/(info|share|doc|docs)(\/|\Z)/)
    { # /usr/share/info/libc.info-1.gz
        return "INFODOC";
    }
    elsif($Name=~/\ADoxyfile(\W|\Z)/i) {
        return "DOXYGEN";
    }
    elsif($Name=~/(make|conf)[^\.]*(\.in)+\Z/i) {
        return "AUTOMAKE";
    }
    elsif($Name=~/\A(g|)(makefile)(\.|\Z)/i) {
        return "MAKEFILE";
    }
    elsif($Name=~/\A(CMakeLists.*\.txt)\Z/i) {
        return "CMAKE";
    }
    elsif(my $ID3 = identifyFile($Name, "Ext"))
    { # check by extension (case sensitive)
        return $ID3;
    }
    elsif(my $ID4 = identifyFile($Name, "iExt"))
    { # check by extension (case insensitive)
        return $ID4;
    }
    elsif(substr($Name, 0, 1) eq ".") {
        return "HIDDEN";
    }
    return "OTHER";
}

sub getTerms($)
{
    my $Str = $_[0];
    my %Terms = ();
    my ($Prev, $Num) = ("", 0);
    while($Str=~s/([\w\-]+)//)
    {
        if($Prev) {
            $Terms{uc($Prev."_".$1)}=$Num++;
        }
        $Terms{uc($1)}=$Num++;
        $Prev = $1;
    }
    return sort {$Terms{$a}<=>$Terms{$b}} keys(%Terms);
}

sub parseTag($$)
{
    my ($CodeRef, $Tag) = @_;
    return "" if(not $CodeRef or not ${$CodeRef} or not $Tag);
    if(${$CodeRef}=~s/\<\Q$Tag\E\>((.|\n)+?)\<\/\Q$Tag\E\>//)
    {
        my $Content = $1;
        $Content=~s/(\A\s+|\s+\Z)//g;
        return $Content;
    }
    else {
        return "";
    }
}

sub readDescriptor($$)
{
    my ($Version, $Path) = @_;
    
    my $Content = readFile($Path);
    if(not $Content) {
        exitStatus("Error", "XML-descriptor is empty");
    }
    if($Content!~/\</) {
        exitStatus("Error", "XML-descriptor has a wrong format");
    }
    $Content=~s/\/\*(.|\n)+?\*\///g;
    $Content=~s/<\!--(.|\n)+?-->//g;
    if(my $GV = parseTag(\$Content, "version")) {
        $Group{"V".$Version} = $GV;
    }
    else {
        exitStatus("Error", "version in the XML-descriptor is not specified (<version> section)");
    }
    if(my $GN = parseTag(\$Content, "group")) {
        $Group{"Name".$Version} = $GN;
    }
    else {
        exitStatus("Error", "group name in the XML-descriptor is not specified (<group> section)");
    }
    if(my $Pkgs = parseTag(\$Content, "packages"))
    {
        foreach my $Path (split(/\s*\n\s*/, $Pkgs))
        {
            if(not -e $Path) {
                exitStatus("Access_Error", "can't access \'".$Path."\'");
            }
            if(-d $Path)
            {
                my @Files = cmdFind($Path, "f", "*.rpm");
                @Files = (@Files, cmdFind($Path, "f", "*.src.rpm"));
                if(not @Files)
                { # search for DEBs
                    @Files = (@Files, cmdFind($Path, "f", "*.deb"));
                }
                foreach my $F (@Files) {
                    registerPackage($F, $Version);
                }
            }
            else {
                registerPackage($Path, $Version);
            }
        }
    }
    else {
        exitStatus("Error", "packages in the XML-descriptor are not specified (<packages> section)");
    }
    foreach my $Path (split(/\s*\n\s*/, parseTag(\$Content, "skip_files")))
    {
        my ($CPath, $Type) = classifyPath($Path);
        $SkipFiles{$Version}{$Type}{$CPath} = 1;
    }
}

sub classifyPath($)
{
    my $Path = $_[0];
    if($Path=~/[\*\[]/)
    { # wildcard
        $Path=~s/\*/.*/g;
        $Path=~s/\\/\\\\/g;
        return ($Path, "Pattern");
    }
    elsif($Path=~/[\/\\]/)
    { # directory or relative path
        return ($Path, "Path");
    }
    
    return ($Path, "Name");
}

sub skipFileCompare($$)
{
    my ($Path, $Version) = @_;
    
    my $Name = getFilename($Path);
    if($SkipFiles{$Version}{"Name"}{$Name}) {
        return 1;
    }
    foreach my $Dir (keys(%{$SkipFiles{$Version}{"Path"}}))
    {
        if($Path=~/\Q$Dir\E/) {
            return 1;
        }
    }
    foreach my $Pattern (keys(%{$SkipFiles{$Version}{"Pattern"}}))
    {
        if($Name=~/($Pattern)/) {
            return 1;
        }
        if($Pattern=~/[\/\\]/ and $Path=~/($Pattern)/) {
            return 1;
        }
    }
    return 0;
}

sub sepDep($)
{
    my $Dep = $_[0];
    if($Dep=~/\A(.+?)(\s+|\[|\()(=|==|<=|>=|<|>)\s+(.+?)(\]|\)|\Z)/)
    {
        my ($N, $O, $V) = ($1, $3, $4);
        # canonify version (1:3.2.5-5:2011.0)
        $V=~s/\A[^\-\:]+\://;# cut prefix (1:)
        return ($N, $O, $V);
    }
    
    return ($Dep, "", "");
}

sub registerPackage(@)
{
    my ($Path, $Version, $Ph) = @_;
    
    if(not $Path) {
        return ();
    }
    
    my $PkgName = getFilename($Path);
    my $PkgFormat = getFormat($Path);
    
    my ($CPath, $Attr) = ();
    if($Ph)
    { # already opened
        ($CPath, $Attr) = ($Ph->{"CPath"}, $Ph->{"Attr"});
    }
    else
    { # not opened
        ($CPath, $Attr) = readPackage($Path, $Version);
    }
    
    $TargetPackages{$Version}{$PkgName} = 1;
    $Group{"Count$Version"} += 1;
    
    # search for all files
    my @Files = cmdFind($CPath);
    foreach my $File (sort @Files)
    {
        my $FName = cutPathPrefix($File, $CPath);
        if($PkgFormat eq "RPM"
        or $PkgFormat eq "DEB")
        { # files installed to the system
            $FName = "/".$FName;
        }
        elsif($PkgFormat eq "ARCHIVE")
        {
            if(my $RmPrefix = $RemovePrefix{$Version})
            { # cut common prefix from all files
                $FName = cutPathPrefix($FName, $RmPrefix);
            }
        }
        if(not $FName) {
            next;
        }
        
        if(defined $SkipPattern)
        {
            if(skipFile($FName)) {
                next;
            }
        }
        
        $PackageFiles{$Version}{$FName} = $File;
        $PathName{$File} = $FName;
        
        if(not defined $CompareDirs
        and not defined $SkipSubArchives
        and not getDirname($FName)
        and getFormat($File) eq "ARCHIVE")
        { # go into archives (for SRPM)
            my $SubDir = "$TMP_DIR/xcontent$Version/$FName";
            unpackArchive($File, $SubDir);
            
            my @SubContents = listDir($SubDir);
            if($#SubContents==0 and -d $SubDir."/".$SubContents[0])
            { # libsample-x.y.z.tar.gz/libsample-x.y.z
                $SubDir .= "/".$SubContents[0];
            }
            
            foreach my $SubFile (cmdFind($SubDir))
            { # search for all files in archive
                my $SFName = cutPathPrefix($SubFile, $SubDir);
                if(not $SFName) {
                    next;
                }
                
                if(defined $SkipPattern)
                {
                    if(skipFile($SFName)) {
                        next;
                    }
                }
                
                $PackageFiles{$Version}{$SFName} = $SubFile;
            }
        }
    }
    
    delete($PackageFiles{$Version}{"/"});
    
    if($CheckUsage) {
        checkUsage($Attr->{"Name"});
    }
    
    return $Attr;
}

sub checkUsage($)
{
    my $Name = $_[0];
    if($PackageManager eq "urpm")
    {
        foreach my $Pkg (split(/\s*\n\s*/, `urpmq --whatrequires $Name`))
        {
            $PackageUsage{$Name}{"UsedBy"}{$Pkg} = 1;
            $TotalUsage{$Pkg}=1;
        }
    }
}

sub listDir($)
{
    my $Path = $_[0];
    
    opendir(my $DH, $Path);
    
    if(not $DH)
    { # error
        return ();
    }
    
    my @Contents = grep { $_ ne "." && $_ ne ".." } readdir($DH);
    return @Contents;
}

sub getArchiveFormat($)
{
    my $Pkg = getFilename($_[0]);
    foreach (sort {length($b)<=>length($a)} keys(%ArchiveFormats))
    {
        my $P = $ArchiveFormats{$_};
        if($Pkg=~/\.($P)(|\.\d+)\Z/i) {
            return $_;
        }
    }
    return undef;
}

sub unpackArchive($$)
{ # TODO: tar -xf for all tar.* formats
    my ($Pkg, $OutDir) = @_;
    
    my $Format = getArchiveFormat($Pkg);
    if(not $Format)
    {
        printMsg("ERROR", "can't determine format of archive \'".getFilename($Pkg)."\'");
        return 1;
    }
    
    my $Cmd = undef;
    
    if($Format=~/TAR\.\w+/i or $Format eq "TAR") {
        $Cmd = "tar -xf \"$Pkg\" --directory=\"$OutDir\"";
    }
    elsif($Format eq "GZ") {
        $Cmd = "cp -f \"$Pkg\" \"$OutDir\" && cd \"$OutDir\" && gunzip \"".getFilename($Pkg)."\"";
    }
    elsif($Format eq "LZMA") {
        $Cmd = "cp -f \"$Pkg\" \"$OutDir\" && cd \"$OutDir\" && unlzma \"".getFilename($Pkg)."\"";
    }
    elsif($Format eq "XZ") {
        $Cmd = "cp -f \"$Pkg\" \"$OutDir\" && cd \"$OutDir\" && unxz \"".getFilename($Pkg)."\"";
    }
    elsif($Format eq "ZIP") {
        $Cmd = "unzip -o \"$Pkg\" -d \"$OutDir\"";
    }
    elsif($Format eq "JAR") {
        $Cmd = "cd \"$OutDir\" && jar -xf \"$Pkg\"";
    }
    elsif($Format eq "APK") {
        $Cmd = "apktool d -f -o \"$OutDir\" \"$Pkg\"";

        if(not defined $SkipPattern) {
            $SkipPattern = "apktool.yml|original\/META-INF";
        }
        elsif(not $SkipPattern=~m/apktool.yml|original\/META-INF/) {
            $SkipPattern = "apktool.yml|original\/META-INF|$SkipPattern";
        }
    }
    
    if($Cmd)
    {
        mkpath($OutDir);
        my $TmpFile = $TMP_DIR."/output";
        qx/$Cmd >$TmpFile 2>&1/;
        return 0;
    }
    
    return 1;
}

sub readPackage($$)
{
    my ($Path, $Version) = @_;
    
    if(not $Path) {
        return ();
    }
    
    my $Format = getFormat($Path);
    
    if($CompareDirs and $Format eq "DIR")
    {
        return ($Path, {});
    }
    
    my $CDir = "$TMP_DIR/content$Version";
    my $CPath = $CDir."/".getFilename($Path);
    
    my %Attr = ();
    
    if($Format eq "DEB")
    { # Deb package
        if(not checkCmd("dpkg-deb")) {
            exitStatus("Not_Found", "can't find \"dpkg-deb\"");
        }
        mkpath($CPath);
        system("dpkg-deb --extract \"$Path\" \"$CPath\"");
        if($?) {
            exitStatus("Error", "can't extract package v$Version");
        }
        if(not checkCmd("dpkg")) {
            exitStatus("Not_Found", "can't find \"dpkg\"");
        }
        my $Info = `dpkg -f $Path`;
        if($Info=~/Version\s*:\s*(.+)/) {
            $Attr{"Version"} = $1;
        }
        if($Info=~/Package\s*:\s*(.+)/) {
            $Attr{"Name"} = $1;
        }
        if($Info=~/Architecture\s*:\s*(.+)/) {
            $Attr{"Arch"} = $1;
        }
        foreach my $Kind ("Depends", "Provides")
        {
            if($Info=~/$Kind\s*:\s*(.+)/)
            {
                foreach my $Dep (split(/\s*,\s*/, $1))
                {
                    my ($N, $Op, $V) = sepDep($Dep);
                    %{$PackageDeps{$Version}{$Kind}{$N}} = ( "Op"=>$Op, "V"=>$V );
                    $TotalDeps{$Kind." ".$N} = 1;
                }
            }
        }
        $PackageInfo{$Attr{"Name"}}{"V$Version"} = $Info;
        $Group{"Format"}{$Format} = 1;
    }
    elsif($Format eq "RPM" or $Format eq "SRPM")
    { # RPM or SRPM package
        if(not checkCmd("rpm"))
        { # rpm and rpm2cpio
            exitStatus("Not_Found", "can't find \"rpm\"");
        }
        if(not checkCmd("cpio")) {
            exitStatus("Not_Found", "can't find \"cpio\"");
        }
        mkpath($CPath);
        system("cd \"$CPath\" && rpm2cpio \"".abs_path($Path)."\" | cpio -id --quiet");
        if($?) {
            exitStatus("Error", "can't extract package v$Version");
        }
        ($Attr{"Version"}, $Attr{"Release"},
        $Attr{"Name"}, $Attr{"Arch"}) = split(",", queryRPM($Path, "--queryformat \%{version},\%{release},\%{name},\%{arch}"));
        if($Attr{"Release"}) {
            $Attr{"Version"} .= "-".$Attr{"Release"};
        }
        foreach my $Kind ("requires", "provides", "suggests")
        {
            foreach my $D (split("\n", queryRPM($Path, "--".$Kind)))
            {
                my ($N, $Op, $V) = sepDep($D);
                %{$PackageDeps{$Version}{$Kind}{$N}} = ( "Op"=>$Op, "V"=>$V );
                $TotalDeps{$Kind." ".$N} = 1;
            }
        }
        $PackageInfo{$Attr{"Name"}}{"V$Version"} = queryRPM($Path, "--info");
        $Group{"Format"}{$Format} = 1;
    }
    elsif($Format eq "ARCHIVE")
    { # TAR.GZ and others
        if(unpackArchive(abs_path($Path), $CPath)!=0) {
            exitStatus("Error", "can't extract package \'".getFilename($Path)."\'");
        }
        
        if(my ($N, $V) = parseVersion(getFilename($Path))) {
            ($Attr{"Name"}, $Attr{"Version"}) = ($N, $V);
        }
        if(not $Attr{"Version"})
        { # default version
            $Attr{"Version"} = $Version==1?"X":"Y";
        }
        if(not $Attr{"Name"})
        { # default name
            $Attr{"Name"} = getFilename($Path);
            $Attr{"Name"}=~s/\.($ARCHIVE_EXT)\Z//;
        }
        $Group{"Format"}{uc(getExt($Path))} = 1;
    }
    return ($CPath, \%Attr);
}

sub parseVersion($)
{
    my $Name = $_[0];
    if(my $Extension = getExt($Name)) {
        $Name=~s/\.(\Q$Extension\E)\Z//;
    }
    if($Name=~/\A(.+[a-z])[\-\_](v|ver|)(\d.+?)\Z/i)
    { # libsample-N
      # libsample-vN
        return ($1, $3);
    }
    elsif($Name=~/\A([\d\.\-]+)\Z/i)
    { # X.Y-Z
        return ("", $Name);
    }
    elsif($Name=~/\A(.+?)[\-\_]*(\d[\d\.\-]*)\Z/i)
    { # libsampleN
      # libsampleN-X.Y
        return ($1, $2);
    }
    elsif($Name=~/\A(.+)[\-\_](v|ver|)(.+?)\Z/i)
    { # libsample-N
      # libsample-vN
        return ($1, $3);
    }
    elsif($Name=~/\A([a-z_\-]+)(\d.+?)\Z/i)
    { # libsampleNb
        return ($1, $2);
    }
    return ();
}

sub getExt($)
{
    if($_[0]=~/\.($ARCHIVE_EXT)\Z/) {
        return $1;
    }
    elsif($_[0]=~/\.(\w+)(\.in|)\Z/) {
        return $1;
    }
    return "";
}

sub queryRPM($$)
{
    my ($Path, $Query) = @_;
    return `rpm -qp $Query \"$Path\" 2>$TMP_DIR/null`;
}

sub composeHTMLHead($$$$$)
{
    my ($Title, $Keywords, $Description, $Styles, $Scripts) = @_;
    return "<!DOCTYPE html PUBLIC \"-//W3C//DTD XHTML 1.0 Transitional//EN\" \"http://www.w3.org/TR/xhtml1/DTD/xhtml1-transitional.dtd\">
    <html xmlns=\"http://www.w3.org/1999/xhtml\" xml:lang=\"en\" lang=\"en\">
    <head>
    <meta http-equiv=\"Content-Type\" content=\"text/html; charset=utf-8\" />
    <meta name=\"viewport\" content=\"width=device-width,initial-scale=1\" />
    <meta name=\"keywords\" content=\"$Keywords\" />
    <meta name=\"description\" content=\"$Description\" />
    <title>
        $Title
    </title>
    <style type=\"text/css\">
    $Styles
    </style>
    <script type=\"text/javascript\" language=\"JavaScript\">
    <!--
    $Scripts
    -->
    </script>
    </head>";
}

sub getTitle()
{
    if($TargetTitle) {
        return $TargetTitle;
    }
    
    return $Group{"Name"};
}

sub getHeader()
{
    my $Header = "";
    
    if($CompareDirs and not $TargetName)
    {
        $Header = "Changes report between <span style='color:Blue;'>".$Group{"Name1"}."/</span> and <span style='color:Blue;'>".$Group{"Name2"}."/</span> directories";
    }
    elsif($CheckMode eq "Group") {
        $Header = "Changes report for the <span style='color:Blue;'>".getTitle()."</span> group of packages between <span style='color:Red;'>".$Group{"V1"}."</span> and <span style='color:Red;'>".$Group{"V2"}."</span> versions";
    }
    else
    { # single package
        $Header = "Changes report for the <span style='color:Blue;'>".getTitle()."</span> package between <span style='color:Red;'>".$Group{"V1"}."</span> and <span style='color:Red;'>".$Group{"V2"}."</span> versions";
    }
    
    if($HideUnchanged) {
        $Header .= " (hidden unchanged files)";
    }
    
    return "<h1>".$Header."</h1>";
}

sub showNumber($)
{
    if($_[0])
    {
        my $Num = cutNumber($_[0], 2, 0);
        if($Num eq "0")
        {
            foreach my $P (3 .. 7)
            {
                $Num = cutNumber($_[0], $P, 1);
                if($Num ne "0") {
                    last;
                }
            }
        }
        if($Num eq "0") {
            $Num = $_[0];
        }
        return $Num;
    }
    return $_[0];
}

sub cutNumber($$$)
{
    my ($num, $digs_to_cut, $z) = @_;
    if($num!~/\./)
    {
        $num .= ".";
        foreach (1 .. $digs_to_cut-1) {
            $num .= "0";
        }
    }
    elsif($num=~/\.(.+)\Z/ and length($1)<$digs_to_cut-1)
    {
        foreach (1 .. $digs_to_cut - 1 - length($1)) {
            $num .= "0";
        }
    }
    elsif($num=~/\d+\.(\d){$digs_to_cut,}/) {
      $num=sprintf("%.".($digs_to_cut-1)."f", $num);
    }
    $num=~s/\.[0]+\Z//g;
    if($z) {
        $num=~s/(\.[1-9]+)[0]+\Z/$1/g;
    }
    return $num;
}

sub getSummary()
{
    my $TestInfo = "<h2>Test Info</h2><hr/>\n";
    $TestInfo .= "<table class='summary highlight'>\n";
    
    if(not $CompareDirs or $TargetName)
    {
        if($CheckMode eq "Group") {
            $TestInfo .= "<tr><th class='left'>Group Name</th><td>".$Group{"Name"}."</td></tr>\n";
        }
        else {
            $TestInfo .= "<tr><th class='left'>Package Name</th><td>".getTitle()."</td></tr>\n";
        }
    }
    
    if(not $CompareDirs)
    {
        my @Formats = sort keys(%{$Group{"Format"}});
        $TestInfo .= "<tr><th class='left'>Package Format</th><td>".join(", ", @Formats)."</td></tr>\n";
        if($Group{"Arch"}) {
            $TestInfo .= "<tr><th class='left'>Package Arch</th><td>".$Group{"Arch"}."</td></tr>\n";
        }
    }
    
    $TestInfo .= "<tr><th class='left'>Version #1</th><td>".$Group{"V1"}."</td></tr>\n";
    $TestInfo .= "<tr><th class='left'>Version #2</th><td>".$Group{"V2"}."</td></tr>\n";
    if($QuickMode) {
        $TestInfo .= "<tr><th class='left'>Mode</th><td>Quick</td></tr>\n";
    }
    $TestInfo .= "</table>\n";

    my $TestResults = "<h2>Test Results</h2><hr/>\n";
    $TestResults .= "<table class='summary highlight'>\n";
    
    if(not $CompareDirs)
    {
        my $Packages_Link = "0";
        my %TotalPackages = map {$_=>1} (keys(%{$TargetPackages{1}}), keys(%{$TargetPackages{2}}));
        if(keys(%TotalPackages)>0) {
            $Packages_Link = "<a href='#Packages' style='color:Blue;'>".keys(%TotalPackages)."</a>";
        }
        $TestResults .= "<tr><th class='left'>Total Packages</th><td>".$Packages_Link."</td></tr>\n";
    }
    
    my $Deps_Link = "0";
    if(keys(%TotalDeps)>0) {
        $Deps_Link = "<a href='#Deps' style='color:Blue;'>".keys(%TotalDeps)."</a>";
    }
    if($Group{"Format"}{"DEB"} or $Group{"Format"}{"RPM"} or $Group{"Format"}{"SRPM"}) {
        $TestResults .= "<tr><th class='left'>Total Dependencies</th><td>".$Deps_Link."</td></tr>\n";
    }
    
    my $Files_Link = "0";
    my %TotalFiles = map {$_=>1} (keys(%{$PackageFiles{1}}), keys(%{$PackageFiles{2}}));
    if(keys(%TotalFiles)>0) {
        $Files_Link = "<a href='#Files' style='color:Blue;'>".keys(%TotalFiles)."</a>";
    }
    $TestResults .= "<tr><th class='left'>Total Files</th><td>".$Files_Link."</td></tr>\n";

    if(my $UsedBy = keys(%TotalUsage)) {
        $TestResults .= "<tr><th class='left'>Usage In Other<br/>Packages</th><td><a href='#Usage'>$UsedBy</a></td></tr>\n";
    }
    
    my ($TotalChanged, $Total) = (0, 0);
    # Files
    foreach my $Format (sort keys(%FileChanges))
    {
        $TotalChanged += $FileChanges{$Format}{"SizeDelta"};
        $Total += $FileChanges{$Format}{"Size"};
    }
    # Deps
    foreach my $Kind (keys(%DepChanges))
    {
        $TotalChanged += $DepChanges{$Kind}{"SizeDelta"};
        $Total += $DepChanges{$Kind}{"Size"};
    }
    # Info
    $TotalChanged += $InfoChanges{"SizeDelta"};
    $Total += $InfoChanges{"Size"};
    
    my $Affected = 0;
    if($Total) {
        $Affected = 100*$TotalChanged/$Total;
    }
    $Affected = showNumber($Affected);
    if($Affected>=100) {
        $Affected = 100;
    }
    $RESULT{"affected"} = $Affected;
    
    my $Verdict = "";
    if($TotalChanged)
    {
        $Verdict = "<span style='color:Red;'><b>Changed<br/>(".$Affected."%)</b></span>";
        $RESULT{"status"} = "Changed";
    }
    else
    {
        $Verdict = "<span style='color:Green;'><b>Unchanged</b></span>";
        $RESULT{"status"} = "Unchanged";
    }
    $TestResults .= "<tr><th class='left'>Verdict</th><td>$Verdict</td></tr>\n";
    $TestResults .= "</table>\n";
    
    if(defined $ABI_Change{"Total"})
    {
        $TestResults .= "<h2>ABI Status</h2><hr/>\n";
        $TestResults .= "<table class='summary highlight'>\n";
        $TestResults .= "<tr><th class='left'>Total Objects<br/>(with debug-info)</th><td>".$ABI_Change{"Total"}."</td></tr>\n";
        my $Status = $ABI_Change{"Bin"}/$ABI_Change{"Total"};
        if($Status==100) {
            $TestResults .= "<tr><th class='left'>ABI Compatibility</th><td><span style='color:Green;'><b>100%</b></span></td></tr>\n";
        }
        else {
            $TestResults .= "<tr><th class='left'>ABI Compatibility</th><td><span style='color:Red;'><b>".showNumber(100-$Status)."%</b></span></td></tr>\n";
        }
        $TestResults .= "</table>\n";
    }
    
    my $FileChgs = "<a name='Files'></a><h2>Changes In Files</h2><hr/>\n";
    
    if(keys(%TotalFiles))
    {
        $FileChgs .= "<table class='summary highlight'>\n";
        $FileChgs .= "<tr>";
        $FileChgs .= "<th>File Type</th>";
        $FileChgs .= "<th>Total</th>";
        $FileChgs .= "<th>Added</th>";
        $FileChgs .= "<th>Removed</th>";
        $FileChgs .= "<th>Changed</th>";
        $FileChgs .= "</tr>\n";
        foreach my $Format (sort {$FormatInfo{$b}{"Weight"}<=>$FormatInfo{$a}{"Weight"}}
        sort {lc($FormatInfo{$a}{"Summary"}) cmp lc($FormatInfo{$b}{"Summary"})} keys(%FormatInfo))
        {
            my $Total = $FileChanges{$Format}{"Total"};
            
            if($HideUnchanged) {
                $Total = $FileChanges{$Format}{"Added"} + $FileChanges{$Format}{"Removed"} + $FileChanges{$Format}{"Changed"};
            }
            
            if(not $Total) {
                next;
            }
            
            if($HideUnchanged)
            {
                if(not $Total)
                { # do not show unchanged files
                    next;
                }
                
                $FileChanges{$Format}{"Total"} = $Total;
            }
            
            $FileChgs .= "<tr>\n";
            $FileChgs .= "<td class='left'>".$FormatInfo{$Format}{"Summary"}."</td>\n";
            foreach ("Total", "Added", "Removed", "Changed")
            {
                if($FileChanges{$Format}{$_}>0)
                {
                    my $Link = "<a href='#".$FormatInfo{$Format}{"Anchor"}."' style='color:Blue;'>".$FileChanges{$Format}{$_}."</a>";
                    if($_ eq "Added") {
                        $FileChgs .= "<td class='new'>".$Link."</td>\n";
                    }
                    elsif($_ eq "Removed") {
                        $FileChgs .= "<td class='failed'>".$Link."</td>\n";
                    }
                    elsif($_ eq "Changed") {
                        $FileChgs .= "<td class='warning'>".$Link."</td>\n";
                    }
                    else {
                        $FileChgs .= "<td>".$Link."</td>\n";
                    }
                }
                else {
                    $FileChgs .= "<td>0</td>\n";
                }
            }
            $FileChgs .= "</tr>\n";
        }
        $FileChgs .= "</table>\n";
    }
    else
    {
        $FileChgs .= "No files\n";
    }
    
    return $TestInfo.$TestResults.getReportHeaders().getReportDeps().$FileChgs;
}

sub getSource()
{
    my $Packages = "<a name='Packages'></a>\n";
    my %Pkgs = map {$_=>1} (keys(%{$TargetPackages{1}}), keys(%{$TargetPackages{2}}));
    $Packages .= "<h2>Packages (".keys(%Pkgs).")</h2><hr/>\n";
    $Packages .= "<div class='p_list'>\n";
    foreach my $Name (sort keys(%Pkgs)) {
        $Packages .= $Name."<br/>\n";
    }
    $Packages .= "</div>\n";
    return $Packages;
}

sub createReport($)
{
    my $Path = $_[0];
    my $CssStyles = readModule("Styles", "Index.css");
    my $JScripts = readModule("Scripts", "Sort.js");
    printMsg("INFO", "creating report ...");
    
    my $Title = undef;
    my $Keywords = undef;
    
    if($CompareDirs and not $TargetName)
    {
        $Title = "Changes report between ".$Group{"Name1"}."/ and ".$Group{"Name2"}."/ directories";
        $Keywords = $Group{"Name1"}.", ".$Group{"Name2"}.", changes, report";
    }
    else
    {
        $Title = getTitle().": ".$Group{"V1"}." to ".$Group{"V2"}." changes report";
        $Keywords = getTitle().", changes, report";
    }
    
    my $Header = getHeader();
    my $Description = $Header;
    $Description=~s/<[^<>]+>//g;
    
    my $Report = $Header."\n";
    my $MainReport = getReportFiles();
    
    my $Legend = "<br/><table class='summary highlight'>
    <tr><td class='new' width='80px'>added</td><td class='passed' width='80px'>unchanged</td></tr>
    <tr><td class='warning'>changed</td><td class='failed'>removed</td></tr></table>\n";
    
    $Report .= $Legend;
    $Report .= getSummary();
    $Report .= $MainReport;
    
    if(not $CompareDirs)
    {
        $Report .= getReportUsage();
        $Report .= getSource();
    }
    
    $Report .= "<br/><a class='top_ref' href='#Top'>to the top</a><br/>\n";
    
    $STAT_LINE = "changed:".$RESULT{"affected"}.";".$STAT_LINE."tool_version:".$TOOL_VERSION;
    $Report = "<!-- $STAT_LINE -->\n".composeHTMLHead($Title, $Keywords, $Description, $CssStyles, $JScripts)."\n<body>\n<div><a name='Top'></a>\n".$Report;
    $Report .= "</div>\n<br/><br/><br/><hr/>\n";
    
    # footer
    $Report .= "<div class='footer' style='width:100%;' align='right'><i>Generated";
    $Report .= " by <a href='".$HomePage."'>PkgDiff</a>";
    $Report .= " $TOOL_VERSION &#160;";
    $Report .= "</i></div><br/>\n";
    
    $Report .= "</body></html>";
    writeFile($Path, $Report);
    
    if($RESULT{"status"} eq "Changed") {
        printMsg("INFO", "result: CHANGED (".$RESULT{"affected"}."%)");
    }
    else {
        printMsg("INFO", "result: UNCHANGED");
    }
    
    printMsg("INFO", "report: $Path");
}

sub checkCmd($)
{
    my $Cmd = $_[0];
    
    if(defined $Cache{"checkCmd"}{$Cmd}) {
        return $Cache{"checkCmd"}{$Cmd};
    }
    foreach my $Path (sort {length($a)<=>length($b)} split(/:/, $ENV{"PATH"}))
    {
        if(-x $Path."/".$Cmd) {
            return ($Cache{"checkCmd"}{$Cmd} = 1);
        }
    }
    return ($Cache{"checkCmd"}{$Cmd} = 0);
}

sub readFileTypes()
{
    my $FileTypes = readFile($MODULES_DIR."/FileType.xml");
    while(my $FileType = parseTag(\$FileTypes, "type"))
    {
        my $ID = parseTag(\$FileType, "id");
        if(not $ID) {
            next;
        }
        $FormatInfo{$ID}{"ID"} = $ID;
        if(my $Summary = parseTag(\$FileType, "summary")) {
            $FormatInfo{$ID}{"Summary"} = $Summary;
        }
        if(my $Title = parseTag(\$FileType, "title")) {
            $FormatInfo{$ID}{"Title"} = $Title;
        }
        $FormatInfo{$ID}{"Weight"} = parseTag(\$FileType, "weight");
        if(my $Anchor = parseTag(\$FileType, "anchor")) {
            $FormatInfo{$ID}{"Anchor"} = $Anchor;
        }
        if(my $Format = parseTag(\$FileType, "format")) {
            $FormatInfo{$ID}{"Format"} = $Format;
        }
        foreach my $Ext (split(/\s*(\n|,)\s*/, parseTag(\$FileType, "extensions")))
        {
            $FormatInfo{$ID}{"Ext"}{$Ext} = 1;
            $FileFormat{"Ext"}{$Ext} = $ID;
        }
        foreach my $Ext (split(/\s*(\n|,)\s*/, parseTag(\$FileType, "iextensions")))
        {
            $FormatInfo{$ID}{"iExt"}{lc($Ext)} = 1;
            $FileFormat{"iExt"}{lc($Ext)} = $ID;
        }
        foreach my $Name (split(/\s*(\n|,)\s*/, parseTag(\$FileType, "names")))
        {
            $FormatInfo{$ID}{"Name"}{$Name} = 1;
            $FileFormat{"Name"}{$Name} = $ID;
        }
        foreach my $Name (split(/\s*(\n|,)\s*/, parseTag(\$FileType, "inames")))
        {
            $FormatInfo{$ID}{"iName"}{lc($Name)} = 1;
            $FileFormat{"iName"}{lc($Name)} = $ID;
        }
        foreach my $Term (split(/\s*(\n|,)\s*/, parseTag(\$FileType, "terms")))
        {
            $Term=~s/\s+/_/g;
            $TermFormat{uc($Term)} = $ID;
        }
        foreach my $Dir (split(/\s*(\n|,)\s*/, parseTag(\$FileType, "dirs")))
        {
            $DirFormat{$Dir} = $ID;
        }
        foreach my $Bytes (split(/\s*(\n|,)\s*/, parseTag(\$FileType, "bytes")))
        {
            $BytesFormat{$Bytes} = $ID;
        }
    }
    foreach my $Format (keys(%FormatInfo))
    {
        if(not $FormatInfo{$Format}{"Title"}) {
            $FormatInfo{$Format}{"Title"} = autoTitle($FormatInfo{$Format}{"Summary"});
        }
        if(not $FormatInfo{$Format}{"Anchor"}) {
            $FormatInfo{$Format}{"Anchor"} = autoAnchor($FormatInfo{$Format}{"Title"});
        }
    }
}

sub autoTitle($)
{
    my $Summary = $_[0];
    my $Title = $Summary;
    while($Title=~/ ([a-z]+)/)
    {
        my ($W, $UW) = ($1, ucfirst($1));
        $Title=~s/ $W/ $UW/g;
    }
    if($Title!~/data\Z/i)
    {
        if(not $Title=~s/y\Z/ies/)
        { # scripts, files, libraries
            if(not $Title=~s/ss\Z/sses/)
            { # classes
                if(not $Title=~s/ch\Z/ches/)
                { # patches
                    $Title .= "s";
                }
            }
        }
    }
    return $Title;
}

sub autoAnchor($)
{
    my $Title = $_[0];
    my $Anchor = $Title;
    $Anchor=~s/\+\+/PP/g;
    $Anchor=~s/C#/CS/g;
    $Anchor=~s/\W//g;
    return $Anchor;
}

sub getDumpversion($)
{
    my $Cmd = $_[0];
    return `$Cmd -dumpversion 2>$TMP_DIR/null`;
}

sub cmpVersions($$)
{ # compare two versions in dotted-numeric format
    my ($V1, $V2) = @_;
    return 0 if($V1 eq $V2);
    return undef if($V1!~/\A\d+[\.\d+]*\Z/);
    return undef if($V2!~/\A\d+[\.\d+]*\Z/);
    my @V1Parts = split(/\./, $V1);
    my @V2Parts = split(/\./, $V2);
    for (my $i = 0; $i <= $#V1Parts && $i <= $#V2Parts; $i++) {
        return -1 if(int($V1Parts[$i]) < int($V2Parts[$i]));
        return 1 if(int($V1Parts[$i]) > int($V2Parts[$i]));
    }
    return -1 if($#V1Parts < $#V2Parts);
    return 1 if($#V1Parts > $#V2Parts);
    return 0;
}

sub getArchivePattern()
{
    my @Groups = ();
    foreach (sort {length($b)<=>length($a)} keys(%ArchiveFormats))
    {
        my @Fmts = @{$ArchiveFormats{$_}};
        $ArchiveFormats{$_} = join("|", @Fmts);
        $ArchiveFormats{$_}=~s/\./\\./g;
        push(@Groups, $ArchiveFormats{$_});
    }
    return join("|", @Groups);
}

sub encodeUrl($)
{
    my $Url = $_[0];
    $Url=~s/#/\%23/g;
    return $Url;
}

sub scenario()
{
    if($Help)
    {
        helpMsg();
        exit(0);
    }
    if($ShowVersion)
    {
        printMsg("INFO", "Package Changes Analyzer (PkgDiff) $TOOL_VERSION\nCopyright (C) 2018 Andrey Ponomarenko's ABI Laboratory\nLicense: GNU GPL <http://www.gnu.org/licenses/>\nThis program is free software: you can redistribute it and/or modify it.\n\nWritten by Andrey Ponomarenko.");
        exit(0);
    }
    if($DumpVersion)
    {
        printMsg("INFO", $TOOL_VERSION);
        exit(0);
    }
    if($GenerateTemplate)
    {
        generateTemplate();
        exit(0);
    }
    
    if(checkModule("File/LibMagic.pm"))
    {
        $USE_LIBMAGIC = 1;
        require File::LibMagic;
    }
    else {
        printMsg("WARNING", "perl-File-LibMagic is not installed");
    }
    
    if(not $DiffWidth) {
        $DiffWidth = $DEFAULT_WIDTH;
    }
    if(not $DiffLines) {
        $DiffLines = $DIFF_PRE_LINES;
    }
    if($CheckUsage)
    {
        if(not $PackageManager) {
            exitStatus("Error", "-pkg-manager option is not specified");
        }
    }
    if(not -f $DIFF) {
        exitStatus("Not_Found", "can't access \"$DIFF\"");
    }
    
    if(not checkCmd("wdiff")) {
        print STDERR "WARNING: wdiff is not installed\n";
    }
    
    if(not $LinksTarget)
    {
        $LinksTarget = "_self";
    }
    else
    {
        if($LinksTarget!~/\A(_blank|_self)\Z/)
        {
            exitStatus("Error", "incorrect value of links target");
        }
    }
    
    if($ShowDetails)
    {
        if(my $V = getDumpversion($ACC))
        {
            if(cmpVersions($V, $ACC_VER)==-1)
            {
                printMsg("ERROR", "the version of ABI Compliance Checker should be $ACC_VER or newer");
                $ACC = undef;
            }
        }
        else
        {
            printMsg("ERROR", "cannot find ABI Compliance Checker");
            $ACC = undef;
        }
        
        if(my $V = getDumpversion($ABI_DUMPER))
        {
            if(cmpVersions($V, $ABI_DUMPER_VER)==-1)
            {
                printMsg("ERROR", "the version of ABI Dumper should be $ABI_DUMPER_VER or newer");
                $ABI_DUMPER = undef;
            }
        }
        else
        {
            printMsg("ERROR", "cannot find ABI Dumper");
            $ABI_DUMPER = undef;
        }
    }
    if(not $Descriptor{1}) {
        exitStatus("Error", "-old option is not specified");
    }
    
    if(not $Descriptor{2}) {
        exitStatus("Error", "-new option is not specified");
    }
    
    
    if($CompareDirs)
    {
        if(not -d $Descriptor{1}) {
            exitStatus("Access_Error", "can't access directory \'".$Descriptor{1}."\'");
        }
        if(not -d $Descriptor{2}) {
            exitStatus("Access_Error", "can't access directory \'".$Descriptor{2}."\'");
        }
        $Descriptor{1} = getAbsPath($Descriptor{1});
        $Descriptor{2} = getAbsPath($Descriptor{2});
    }
    else
    {
        if(not -f $Descriptor{1}) {
            exitStatus("Access_Error", "can't access file \'".$Descriptor{1}."\'");
        }
        if(not -f $Descriptor{2}) {
            exitStatus("Access_Error", "can't access file \'".$Descriptor{2}."\'");
        }
    }
    
    readFileTypes();
    
    if($CompareDirs) {
        printMsg("INFO", "Reading directories ...");
    }
    else {
        printMsg("INFO", "Reading packages ...");
    }
    
    my $Fmt1 = getFormat($Descriptor{1});
    my $Fmt2 = getFormat($Descriptor{2});
    
    my ($Ph1, $Ph2) = ();
    
    if($CompareDirs and $Fmt1 eq "DIR")
    {
        $RemovePrefix{1} = getDirname($Descriptor{1});
        $RemovePrefix{2} = getDirname($Descriptor{2});
    }
    elsif($Fmt1 eq "ARCHIVE" and $Fmt2 eq "ARCHIVE")
    { # check if we can remove a common prefix from files of BOTH packages
        ($Ph1->{"CPath"}, $Ph1->{"Attr"}) = readPackage($Descriptor{1}, 1);
        ($Ph2->{"CPath"}, $Ph2->{"Attr"}) = readPackage($Descriptor{2}, 2);
        
        my @Cnt1 = listDir($Ph1->{"CPath"});
        my @Cnt2 = listDir($Ph2->{"CPath"});
        if($#Cnt1==0 and $#Cnt2==0)
        {
            if(-d $Ph1->{"CPath"}."/".$Cnt1[0] and -d $Ph2->{"CPath"}."/".$Cnt2[0])
            {
                $RemovePrefix{1} = $Cnt1[0];
                $RemovePrefix{2} = $Cnt2[0];
            }
        }
    }
    
    if($CompareDirs and $Fmt1 eq "DIR")
    {
        registerPackage($Descriptor{1}, 1);
        $Group{"Name1"} = getFilename($Descriptor{1});
        if($TargetVersion{1}) {
            $Group{"V1"} = $TargetVersion{1};
        }
        else {
            $Group{"V1"} = "X";
        }
    }
    elsif($Fmt1=~/\A(RPM|SRPM|DEB|ARCHIVE)\Z/)
    {
        my $Attr = registerPackage($Descriptor{1}, 1, $Ph1);
        $Group{"Name1"} = $Attr->{"Name"};
        $Group{"V1"} = $Attr->{"Version"};
        $Group{"Arch1"} = $Attr->{"Arch"};
        
        if(defined $TargetVersion{1}) {
            $Group{"V1"} = $TargetVersion{1};
        }
    }
    else
    {
        if($Descriptor{1}=~/\.(\w+)\Z/)
        {
            if($1 ne "xml") {
                exitStatus("Error", "unknown format \"$1\"");
            }
        }
        readDescriptor(1, $Descriptor{1});
    }
    
    if($CompareDirs and $Fmt1 eq "DIR")
    {
        registerPackage($Descriptor{2}, 2);
        $Group{"Name2"} = getFilename($Descriptor{2});
        if($TargetVersion{2}) {
            $Group{"V2"} = $TargetVersion{2};
        }
        else {
            $Group{"V2"} = "Y";
        }
    }
    elsif($Fmt2=~/\A(RPM|SRPM|DEB|ARCHIVE)\Z/)
    {
        my $Attr = registerPackage($Descriptor{2}, 2, $Ph2);
        $Group{"Name2"} = $Attr->{"Name"};
        $Group{"V2"} = $Attr->{"Version"};
        $Group{"Arch2"} = $Attr->{"Arch"};
        
        if(defined $TargetVersion{2}) {
            $Group{"V2"} = $TargetVersion{2};
        }
    }
    else
    {
        if($Descriptor{2}=~/\.(\w+)\Z/)
        {
            if($1 ne "xml") {
                exitStatus("Error", "unknown format \"$1\"");
            }
        }
        readDescriptor(2, $Descriptor{2});
    }
    if($Group{"Count1"}>1
    or $Group{"Count2"}>1) {
        $CheckMode = "Group";
    }
    
    if($CompareDirs)
    {
        if($TargetName)
        {
            $Group{"Name"} = $TargetName;
        }
    }
    else
    {
        $Group{"Name"} = $Group{"Name1"};
        if($Group{"Name1"} ne $Group{"Name2"})
        {
            if($CheckMode eq "Group") {
                printMsg("WARNING", "different group names in descriptors (\"".$Group{"Name1"}."\" and \"".$Group{"Name2"}."\")");
            }
            else {
                printMsg("WARNING", "different package names (\"".$Group{"Name1"}."\" and \"".$Group{"Name2"}."\")");
            }
        }
    }
    if($Group{"Count1"} ne $Group{"Count2"}) {
        printMsg("WARNING", "different number of packages in descriptors");
    }
    if(defined $Group{"Arch1"} and defined $Group{"Arch2"})
    {
        $Group{"Arch"} = $Group{"Arch1"};
        if($Group{"Arch1"} ne $Group{"Arch2"}) {
            printMsg("WARNING", "different architectures of packages (\"".$Group{"Arch1"}."\" and \"".$Group{"Arch2"}."\")");
        }
    }
    if(defined $Group{"Format"}{"DEB"}
    and defined $Group{"Format"}{"RPM"}) {
        printMsg("WARNING", "incompatible package formats: RPM and DEB");
    }
    if($OutputReportPath)
    { # user-defined path
        $REPORT_PATH = $OutputReportPath;
        $REPORT_DIR = getDirname($REPORT_PATH);
        if(not $REPORT_DIR) {
            $REPORT_DIR = ".";
        }
    }
    else
    {
        if($CompareDirs and not $TargetName)
        {
            $REPORT_DIR = "pkgdiff_reports/".$Group{"Name1"}."_to_".$Group{"Name2"};
        }
        else
        {
            $REPORT_DIR = "pkgdiff_reports/".$Group{"Name"}."/".$Group{"V1"}."_to_".$Group{"V2"};
        }
        $REPORT_PATH = $REPORT_DIR."/changes_report.html";
        if(-d $REPORT_DIR)
        {
            foreach my $E ("info-diffs", "diffs", "details") {
                rmtree($REPORT_DIR."/".$E);
            }
        }
    }
    
    if($CompareDirs) {
        printMsg("INFO", "Comparing directories ...");
    }
    else {
        printMsg("INFO", "Comparing packages ...");
    }
    
    detectChanges();
    createReport($REPORT_PATH);
    
    foreach my $E ("info-diffs", "diffs", "details")
    {
        if(not listDir($REPORT_DIR."/".$E)) {
            rmtree($REPORT_DIR."/".$E);
        }
    }
    
    if($ExtraInfo) {
        writeExtraInfo();
    }
    
    if($CustomTmpDir) {
        cleanTmp();
    }
    
    exit($ERROR_CODE{$RESULT{"status"}});
}

scenario();<|MERGE_RESOLUTION|>--- conflicted
+++ resolved
@@ -74,11 +74,7 @@
 $IgnoreSpaceChange, $IgnoreAllSpace, $IgnoreBlankLines, $ExtraInfo,
 $CustomTmpDir, $HideUnchanged, $TargetName, $TargetTitle, %TargetVersion,
 $CompareDirs, $ListAddedRemoved, $SkipSubArchives, $LinksTarget,
-<<<<<<< HEAD
-$SkipPattern, $CheckByteCode, $FullMethodDiffs, $TrackUnchanged);
-=======
-$SkipPattern, $AllText);
->>>>>>> 95c88b34
+$SkipPattern, $AllText, $CheckByteCode, $FullMethodDiffs, $TrackUnchanged);
 
 my $CmdName = getFilename($0);
 
@@ -148,15 +144,11 @@
   "list-added-removed!" => \$ListAddedRemoved,
   "skip-subarchives!" => \$SkipSubArchives,
   "skip-pattern=s" => \$SkipPattern,
-<<<<<<< HEAD
+  "all-text!" => \$AllText,
   "links-target=s" => \$LinksTarget,
   "check-byte-code!" => \$CheckByteCode,
   "full-method-diffs!" => \$FullMethodDiffs,
   "track-unchanged!" => \$TrackUnchanged
-=======
-  "all-text!" => \$AllText,
-  "links-target=s" => \$LinksTarget
->>>>>>> 95c88b34
 ) or errMsg();
 
 my $TMP_DIR = undef;
